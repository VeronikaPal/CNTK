# Copyright (c) Microsoft. All rights reserved.

# Licensed under the MIT license. See LICENSE.md file in the project root
# for full license information.
# ==============================================================================

# TODO: Settle on a centralized location for all the documentation that is in docstrings
# TODO: Take out the saved model from the context

from abc import ABCMeta, abstractmethod
import os
import re
import subprocess
import numpy as np
import shutil as sh

from cntk.graph import ComputationNode
from cntk.utils import get_cntk_cmd, MODEL_INDENTATION
from .utils import cntk_to_numpy_shape
from .utils import with_metaclass
from .reader import InputMap

CNTK_TEMPLATE_DIR = os.path.join(os.path.dirname(__file__), "templates")
CNTK_TRAIN_TEMPLATE_PATH = os.path.join(
    CNTK_TEMPLATE_DIR, "cntk_train_template.cntk")
CNTK_TEST_TEMPLATE_PATH = os.path.join(
    CNTK_TEMPLATE_DIR, "cntk_test_template.cntk")
CNTK_WRITE_TEMPLATE_PATH = os.path.join(
    CNTK_TEMPLATE_DIR, "cntk_write_template.cntk")
CNTK_EVAL_TEMPLATE_PATH = os.path.join(
    CNTK_TEMPLATE_DIR, "cntk_eval_template.cntk")
CNTK_TRAIN_CONFIG_FILENAME = "train.cntk"
CNTK_TEST_CONFIG_FILENAME = "test.cntk"
CNTK_WRITE_CONFIG_FILENAME = "write.cntk"
CNTK_EVAL_CONFIG_FILENAME = "eval.cntk"
CNTK_OUTPUT_FILENAME = "out"

# TODO: add validate method
# TODO: overload action methods to support numpy matrices as inputs
# TODO: overload action methods to have versions that do not need reader
# TODO: clean_up should become a property of train()
# or numpy inputs

_CONTEXT = {}


def get_context(handle='default'):
    # TODO: we need more sanity in the model handling here
    if handle not in _CONTEXT:
        _CONTEXT[handle] = LocalExecutionContext(handle)

    return _CONTEXT[handle]


def get_new_context():
    while True:
        new_handle = str(np.random.random())[2:]
        if new_handle not in _CONTEXT:
            return get_context(new_handle)


class AbstractContext(with_metaclass(ABCMeta, object)):

    '''
    This is the abstract CNTK context. It provides an API to run CNTK actions.

    Args:
        name (str): context name
        device_id (int): whether to use CPU (-1) or GPU if `device_id>=0`, in which case it denotes the GPU index
        precision (str): either float or double
    '''

    def __init__(self, name,
                 device_id=-1,
                 precision="float"):
        if isinstance(name, str):
            tmpdir = name
        else:
            tmpdir = id(name)

        self.directory = os.path.abspath('_cntk_%s' % tmpdir)

        if os.path.exists(self.directory):
            print("Directory '%s' already exists" %
                  self.directory)
        else:
            os.mkdir(self.directory)

        self.name = name
        self.device_id = device_id
        self.precision = precision
        self.input_nodes = set()

    def __enter__(self):
        _CONTEXT[self.name] = self

        return self

    def __exit__(self, exc_type, exc_value, exc_tb):
        del _CONTEXT[self.name]

    def _save_file(self, config_file_name, config_content, action_name):
        '''
        Writes the content of a config file on disk.

        Args:
            config_file_name (str): the name of the configuration file
            config_content (str): a string containing the configuration
            action_name (str): the name of the action in cntk configuration file
            
        Returns:
            the full path of the saved file
        '''

        filename = os.path.join(self.directory, config_file_name)
        filename = os.path.relpath(filename)

        with open(filename, 'w') as out:
            out.write(config_content)
            out.write("command=%s" %action_name)

        return filename
        
    @abstractmethod
    def train(self, root_nodes, optimizer, input_map=None, override_existing=True):
        '''
        Abstract method to run the train action locally.

        Args:
            root_nodes (list): the list of root nodes of the model
            optimizer (instance of `cntk.optimizer.SGDParams'): the SGD optimizer to use for training
            node (:class:`cntk.graph.ComputationNode`): the node to evaluate
            input_map (dict): map from input nodes to :class:`cntk.reader.InputMap`
            override_existing (bool): if the folder exists already override it

        Returns:
            output of the CNTK executable training run
        '''
        pass

    @abstractmethod
    def test(self, root_nodes=None, input_map=None):
        '''
        Abstract method for the action test.

        Args:
            root_nodes (list): the list of root nodes of the model
            input_map (:class:`cntk.reader.InputMap`): describes how to map inputs to the data in a data file using a reader

        Returns:
            dictionary containing 'SamplesSeen', 'Perplexity', and values for
            objective and evaluation error indexed by their node names
        '''
        pass

    @abstractmethod
    def write(self, input_map=None):
        '''
        Abstract method for the action write. It evaluates the trained model on 
        the data provided by the reader.

        Args:
            node (:class:`cntk.graph.ComputationNode`): the node to evaluate.
            input_map (:class:`cntk.reader.InputMap`): describes how to map inputs to the data in a data file using a reader

        Returns: 
            output generated by `node`
        '''
        pass

    @abstractmethod
    def eval(self, node, input_map=None, backward_pass=False, input_name=None):
        '''
        Abstract method for the action write.  It evaluates `node` on the data
        provided by the reader. This is useful mainly to explore the operators
        and for convenient unit testing.
        
        Args:
            node (:class:`cntk.graph.ComputationNode`): the node to evaluate.
            input_map (:class:`cntk.reader.InputMap`): describes how to map inputs to the data in a data file using a reader
            backward_pass (bool): set to True if you want to output the gradient of a node (backward pass)
            input_name (:class:`cntk.graph.ComputationNode`): if backward_pass is True then input_node should contain the input name that
            the gradient is performed with respect to.

        Returns: 
            output generated by `node`
        '''
        pass

    def _generate_config(self, root_nodes=None, input_map=None):
        '''
        Helper function to create a configuration incorporating all root nodes
        '''

        desc = []
        inputs = set()
        unrolled_nodes = {}
        node_counter = 0

        if not isinstance(root_nodes, list):
            root_nodes = [root_nodes]

        for root_node in root_nodes:
            name, node_counter, _desc, _inputs = \
                root_node._to_config(input_map,
                                     desc,
                                     unrolled_nodes,
                                     inputs,
                                     node_counter)

            inputs |= _inputs

        description = "\n".join(desc)

        return description, inputs

    def _generate_train_config(self, root_nodes, optimizer, input_map, 
                               override_existing, action_name=None):
        '''
        Generates the configuration file for the train action.

        Args:
            root_nodes (list): the list of root nodes of the model
            optimizer (instance of `cntk.optimizer.SGDParams'): the SGD optimizer to use for training
            input_map (:class:`cntk.reader.InputMap`): describes how to map inputs to the data in a data file using a reader
            override_existing (bool): if the folder exists already override it
            action_name (str): the name of the action in cntk configuration file

        Returns: 
            configuration string
        '''

        if input_map is None:
            input_map = InputMap()

        description, inputs = self._generate_config(root_nodes, input_map)

        tmpl = open(CNTK_TRAIN_TEMPLATE_PATH, "r").read()        

        tmpl_dict = {
            'ActionName': action_name,
            'DevideId': self.device_id,
            'Precision': self.precision,
            'ModelDescription': description,
            'ModelPath': self.model_path,
            'Reader': input_map.generate_config(),
            'SGD': optimizer.generate_config(),
        }

        return tmpl % tmpl_dict


    def _generate_test_config(self, root_nodes, input_map=None, action_name=None):
        '''
        Generates the configuration file for the test action.

        Args:
            root_nodes (list): the list of root nodes of the model
            input_map (:class:`cntk.reader.InputMap`): describes how to map inputs to the data in a data file using a reader
            action_name (str): the name of the action in cntk configuration file

        Returns:
            configuration string
        '''
        if input_map is None:
            input_map = InputMap()

        # we generate the config just to collect the lazy readers in input_map
        self._generate_config(root_nodes, input_map)

        tmpl = open(CNTK_TEST_TEMPLATE_PATH, "r").read()        

        tmpl_dict = {
            'ActionName': action_name,
            'DevideId': self.device_id,
            'Precision': self.precision,
            'ModelPath': self.model_path,
            'Reader': input_map.generate_config(),
        }
        return tmpl % tmpl_dict

    def _generate_write_config(self, input_map, action_name=None):
        '''
        Generates the configuration file for the write action.
        It uses the context's trained model.

        Args:
            input_map (:class:`cntk.reader.InputMap`): describes how to map inputs to the data in a data file using a reader
            action_name (str): the name of the action in cntk configuration file

        Returns:
            configuration string
        '''
        if input_map is None:
            input_map = InputMap()

        tmpl = open(CNTK_WRITE_TEMPLATE_PATH, "r").read()

        tmpl_dict = {
            'ActionName': action_name,
            'DevideId': self.device_id,
            'Precision': self.precision,
            'ModelPath': self.model_path,
            'OutputFile': self.output_filename_base,
            'Reader': input_map.generate_config(),
        }
        return tmpl % tmpl_dict

    def _generate_eval_config(self, root_nodes, input_map=None, 
                              node_unit_test=False, action_name=None):
        '''
        Generates the configuration file for write action.

        Args:
            root_nodes (list): the list of root nodes of the model
            node (:class:`cntk.graph.ComputationNode`): the node to evaluate
            input_map (:class:`cntk.reader.InputMap`): describes how to map inputs to the data in a data file using a reader
            node_unit_test (bool): set to True if you want to output the gradient of a node (backward pass)
            action_name (str): the name of the action in cntk configuration file

        Returns: 
            configuration string
        '''
        if input_map is None:
            input_map = InputMap()

        description, inputs = self._generate_config(root_nodes, input_map)

        if len(inputs) == 0:
            # add dummy input to keep CNTK happy
            # TODO relieve this requirement on CNTK side
            #import ipdb;ipdb.set_trace()
            from cntk.ops import input_reader
            dummy_input = input_reader([[[1]]])
            dummy_input.name='_dummy_input'
            input_map._add_unmapped(dummy_input)
            desc, _inputs = dummy_input.to_config(input_map)
            description += '\n\n' + desc


        tmpl = open(CNTK_EVAL_TEMPLATE_PATH, "r").read()
        
        tmpl_dict = {
            'ActionName': action_name,
            'DevideId': self.device_id,
            'Precision': self.precision,
            'NodeUnitTest': node_unit_test,
            'OutputFile': self.output_filename_base,
            'ModelDescription': description,
            'Reader': input_map.generate_config(),
        }
        return tmpl % tmpl_dict

class LocalExecutionContext(AbstractContext):

    '''
    This is a sub-class of AbstractContext, use it to run CNTK locally.
        
    Args:
        name (str): context name
        device_id (int): whether to use CPU (-1) or GPU if `device_id>=0`, in which case it denotes the GPU index
        precision (str): either float or double
        clean_up: whether the temporary directory should be removed when the context is left        
    '''

    def __init__(self, name,
                 device_id=-1,
                 precision="float",
                 clean_up=True):
        super(self.__class__,self).__init__(name, device_id, precision)
        self.clean_up = clean_up
        self.model_dir = os.path.join(self.directory, 'Models')
        self.model_path = os.path.join(self.model_dir, self.name)
        self.output_filename_base = os.path.join(self.directory, CNTK_OUTPUT_FILENAME)

    def __exit__(self, exc_type, exc_value, exc_tb):
        super(self.__class__, self).__exit__( exc_type, exc_value, exc_tb)
        if self.clean_up:
            sh.rmtree(self.directory)

        
    def _call_cntk(self, config_file_name, config_content, action_name):
        '''
        Calls the CNTK executable on the `config_content`.

        Args:
            config_file_name (str): the name of the configuration file
            config_content (str): a string containing the configuration
            action_name (str): the name of the action in cntk configuration file

        Returns:
            the output generated by the CNTK executable, which is used to retrieve the node shapes.
        '''
        
        filename = self._save_file(config_file_name, config_content, action_name)

        try:
            output_bytes = subprocess.check_output(
                [get_cntk_cmd(), 'configFile=%s' % filename],
                stderr=subprocess.STDOUT)
            output = output_bytes.decode('utf-8')
            with open(os.path.join(self.directory, 'cntk.log'), 'w') as log:
                log.write(output)

        except subprocess.CalledProcessError as e:
            with open('error.txt', 'w') as f:
                f.write(e.output.decode('utf-8'))
            print("=" * 50)
            print(e.output.decode('utf-8'))
            print("=" * 50)
            raise

        if not output:
            raise ValueError('no output returned')

        return output

    '''
    Regular expression to parse the shape information of the nodes out of
    CNTK's output
    '''
    _VAR_SHAPE_REGEX = re.compile(
        '^Validating --> (?P<name>[^ ]+) = [^>]*> \[(?P<shape>[^]]+)')
    _SHAPE_STRIDE_REGEX = re.compile('\{.*?\}')

    @staticmethod
    def _parse_shapes_from_output(output):
        '''
        Parse CNTK's output and look for shape information that is then passed
        as a dictionary {name -> shape tuple}

        Args:
            output (str): output from CNTK

        Returns:
            dictionary mapping node names to shapes
        '''
        var_shape = {}
        for line in output.split('\n'):
            mo = LocalExecutionContext._VAR_SHAPE_REGEX.match(line)
            if not mo:
                continue
            name, shape = mo.group('name'), mo.group('shape')
            # In Debug mode, an additional stride information is printed
            shape = LocalExecutionContext._SHAPE_STRIDE_REGEX.sub('', shape)

            shape_list = []
            for x in shape.split('x'):
                x = x.strip()
                if x == '*':
                    shape_list.append(np.NaN)
                else:
                    shape_list.append(int(x))

            var_shape[name] = tuple(shape_list)

        return var_shape

    @staticmethod
    def _sanitized_asarray(data):
        '''
        Data returned from CNTK might contain infinity or NaNs in the form of
        `1.#IND -1.#IND 1.#INF -1.#INF` on Windows or `nan -nan inf -inf` on
        Linux. While the Linux versions are automatically handled by NumPy, the
        Windows versions are not. This function maps those values to NumPy's 
        `nan` and `inf` and returns a NumPy array with dtype=float.

        Args:
            data : Python list of strings 
              Numbers to be converted or inf/nans

        Returns:
            out (ndarray): NumPy array with NaNs and Infs mapped to NumPy versions of them.

        See also:
            http://www.johndcook.com/blog/IEEE_exceptions_in_cpp/
        '''
        try:
            return np.asarray(data, dtype=float)
        except ValueError:

            for i in range(len(data)):
                try:
                    data[i] = float(data[i])
                except ValueError:
                    if data[i].startswith('1.#IND'):
                        data[i] = np.nan
                    elif data[i].startswith('-1.#IND'):
                        data[i] = -np.nan
                    elif data[i].startswith('1.#INF'):
                        data[i] = np.inf
                    elif data[i].startswith('-1.#INF'):
                        data[i] = -np.inf

            return np.asarray(data, dtype=float)

    @staticmethod
    def _parse_result_output(output):
        '''
        Assuming the data has been output using the output format in the
        configuration

            format = [
                # %x = shape, %d = sequenceId
                sequencePrologue=%d\t|w.shape %x\n%d\t|w\s
                sampleSeparator=\n%d\t|w\s
                elementSeparator=\s
            ]

        this method will parse the output of the form

            0	|w.shape 1 1
            0	|w 60.000000
            1	|w.shape 1 2
            1	|w 22.000000
            1	|w 24.000000

        and return a list of tensors.
        '''

        last_seq_idx = None
        list_of_tensors = []
        tensor_seq = []
        shape = None
        for line in output.splitlines():
            parts = line.strip().split('|')

            seq_idx = parts[0].strip()
            payload = parts[1]
            payload_parts = payload.split(' ')
            info = payload_parts[0]
            data = payload_parts[1:]

            if seq_idx != last_seq_idx:
                if not info == 'w.shape':
                    raise ValueError(
                        'expected shape information, but got "%s"' % line)

                if tensor_seq:
                    list_of_tensors.append(
                        LocalExecutionContext._sanitized_asarray(tensor_seq))
                    tensor_seq = []

                last_seq_idx = seq_idx

                shape = cntk_to_numpy_shape(data)

                continue
            else:
                data = LocalExecutionContext._sanitized_asarray(
                    data).reshape(shape, order='F')

            tensor_seq.append(data)

        list_of_tensors.append(np.asarray(tensor_seq))

        return list_of_tensors

    _TEST_RESULT_REGEX = re.compile(
        '(?P<name>[^:]+): [^=]+ = (?P<number>[0-9.]+)')

    @staticmethod
    def _parse_test_result(output):
        result = {}

        PREAMPLE = 'Final Results: Minibatch[1-1]: '
        for line in output.splitlines():

            if not line.startswith(PREAMPLE):
                continue

            line = line[len(PREAMPLE):]

            if not line.startswith('SamplesSeen = '):
                raise ValueError('expected SamplesSeen but got "%s"' % line)

            line = line[len('SamplesSeen = '):]
            number_ends = line.index(' ')
            result['SamplesSeen'] = int(line[:number_ends])
            line = line[number_ends:]

            perplexity_idx = line.index('Perplexity = ')
            result['Perplexity'] = float(
                line[perplexity_idx + len('Perplexity = '):])

            line = line[:perplexity_idx]

            mo = LocalExecutionContext._TEST_RESULT_REGEX.match(line)
            while mo:
                result[mo.group('name').strip()] = float(
                    mo.group('number').strip())
                line = line[mo.span()[1]:]
                mo = LocalExecutionContext._TEST_RESULT_REGEX.match(line)

        return result

    def _calc_expected_shape_and_size(self, node, data, shapes):
        '''
        Calculates the expected shape and size from the CNTK output and the
        retrieved data.

        Args:
            node (:class:`cntk.graph.ComputationNode`): the node that was evaluated.
            data (ndarray): the resulting data from `eval()`
            shapes (dict): dictionary of node names to shape tuples as returned by CNTK

        Returns:
            expected size and shape
        '''

        # We need to reshape it based on CNTK's shape output.

        expected_shape = np.asarray(shapes[node.name])

        if sum(np.isnan(expected_shape)) > 1:
            raise ValueError("for node '%s' we received shape '%s', but " +
                             "at most one dimension can be left unspecified." %
                             (node.name, expected_shape))

        expected_size = np.multiply.reduce(
            expected_shape[~np.isnan(expected_shape)])
        if sum(np.isnan(expected_shape)) == 1:
            if data.size == expected_size:
                # We received all the data we need, so we have sequences of
                # length 1. For convenience, we ignore it.
                expected_shape = expected_shape[~np.isnan(expected_shape)]

            elif data.size > expected_size:
                # We can fill in the missing dimensions
                missing_dimension = data.size / expected_size
                if int(missing_dimension) != missing_dimension:
                    raise ValueError('could not infer the missing dimensions')

                expected_shape[np.isnan(expected_shape)] = missing_dimension
                expected_size = np.multiply.reduce(expected_shape)
                # Now we have expected_size == data.size
            else:
                raise ValueError('unable to retrieve expected size')

        # Move last dimension to the beginning: this is the time dimension
        #expected_shape = np.roll(expected_shape, 1)

        return expected_shape, expected_size

    def train(self, root_nodes, optimizer, input_map=None, override_existing=True):
        '''
        Run the train action locally.

        Args:
            root_nodes (list): the list of root nodes of the model
            optimizer (instance of `cntk.optimizer.SGDParams'): the SGD optimizer to use for training
            node (:class:`cntk.graph.ComputationNode`): the node to evaluate
            input_map (:class:`cntk.reader.InputMap`): describes how to map inputs to the data in a data file using a reader
            override_existing (bool): if the folder exists already override it

        Returns:
            output of the CNTK executable training run
        '''
        action_name = "Train"
        if os.path.exists(self.model_dir):
            if override_existing:
                print("Overriding the existing models")
                sh.rmtree(self.model_dir)
            else:
                raise Exception("Directory '%s' already exists, set the " +
                                "flag override_existing to true if you want to "
                                "override it" % self.directory)

        config_content = self._generate_train_config(
            root_nodes, optimizer, input_map, override_existing, action_name = action_name)

        return self._call_cntk(CNTK_TRAIN_CONFIG_FILENAME, config_content,
                               action_name = action_name)

    def test(self, root_nodes=None, input_map=None):
        '''
        Run the test action locally.

        Args:
            root_nodes (list): the list of root nodes of the model
            input_map (:class:`cntk.reader.InputMap`): describes how to map inputs to the data in a data file using a reader

        Returns:
            dictionary containing 'SamplesSeen', 'Perplexity', and values for
            objective and evaluation error indexed by their node names
        '''
        action_name = "Test"
        config_content = self._generate_test_config(root_nodes, input_map, 
                                                    action_name = action_name)
        output = self._call_cntk(CNTK_TEST_CONFIG_FILENAME, config_content,
                                 action_name = action_name)

        return LocalExecutionContext._parse_test_result(output)

    def write(self, input_map=None):
        '''
        It evaluates the trained model on the data provided by the reader.

        Args:
            node (:class:`cntk.graph.ComputationNode`): the node to evaluate.
            input_map (:class:`cntk.reader.InputMap`): describes how to map inputs to the data in a data file using a reader

        Returns: 
            output generated by `node`
        '''
        action_name = "Write"
        config_content = self._generate_write_config(input_map, action_name = action_name)
        return self._call_cntk(CNTK_WRITE_CONFIG_FILENAME, config_content,
                               action_name = action_name)

    def eval(self, node, input_map=None, backward_pass=False, input_name=None):
        '''
        It evaluates `node` on the data provided by the reader. This is useful
        mainly to explore the operators and for convenient unit testing. 
        
        Args:
            node (:class:`cntk.graph.ComputationNode`): the node to evaluate
            input_map (:class:`cntk.reader.InputMap`): describes how to map inputs to the data in a data file using a reader
            backward_pass (bool): set to True if you want to output the gradient of a node (backward pass)
            input_name (:class:`cntk.graph.ComputationNode`): if backward_pass is True then input_node should contain the input name that
            the gradient is performed with respect to.

        Returns: 
            output generated by `node`
        '''
        action_name = "Eval"
        if not isinstance(node, ComputationNode):
            raise ValueError(
                'node is not of type ComputationNode, but %s' % type(node))

        if backward_pass and input_name is None:
            raise ValueError(
                'an input name is required when backward pass is enabled')

        # Taking note of the original tag of this node to restore it later
        orig_node_tag = node.tag if hasattr(node, 'tag') else None
        node.tag = 'output'

        config_content = self._generate_eval_config(
            node, input_map, backward_pass, action_name = action_name)
        self._call_cntk(CNTK_EVAL_CONFIG_FILENAME, config_content,
                        action_name = action_name)

        node.tag = orig_node_tag

        n = input_name.name if isinstance(
            input_name, ComputationNode) else input_name
        out_name = os.path.join(self.directory, CNTK_OUTPUT_FILENAME + '.')
        if backward_pass:
            out_name += n + '.grad'
        else:
            out_name += node.name

        result_content = open(out_name).read()
        data = LocalExecutionContext._parse_result_output(result_content)

        return data

class DeferredExecutionContext(AbstractContext):

    '''
    This is a sub-class of AbstractContext, use it to generate CNTK configuration,
    that would be executed on different enviroment (e.g., on a cluster) rather than 
    the machine that generated them.
        
    Args:
        name (str): context name
        device_id (int): whether to use CPU (-1) or GPU if `device_id>=0`, in which case it denotes the GPU index
        precision (str): either float or double            
    '''
    
    def __init__(self, name,
                 device_id=-1,
                 precision="float",
                 clean_up=True):
        super(self.__class__,self).__init__(name, device_id, precision)        
        self.model_path = os.path.join("$ModelDir$", self.name)
        self.output_filename_base = os.path.join("$DataDir$", CNTK_OUTPUT_FILENAME)
        self.config = []
        self.actions = []
        
    def _append_config(self, action_name, config_content):
        '''
        Append the config to the existing one

        Args:            
            config_content (str): a string containing the configuration
<<<<<<< HEAD
=======
            action_name (str): the name of the action in cntk configuration file
            
>>>>>>> a70b60c6
        '''
        self.config.append(config_content)
        self.actions.append(action_name)

    def train(self, root_nodes, optimizer, input_map=None, override_existing=True):
        '''
        Prepare the training configuration to be run on a different environment 

        Args:
            root_nodes (list): the list of root nodes of the model
            optimizer (instance of `cntk.optimizer.SGDParams'): the SGD optimizer to use for training
            node (:class:`cntk.graph.ComputationNode`): the node to evaluate
            input_map (:class:`cntk.reader.InputMap`): describes how to map inputs to the data in a data file using a reader
            override_existing (bool): if the folder exists already override it

        Returns:
            training configuration
        '''
        #TODO: for this action and others as well, use a counter with the 
        # action name to avoid name collision in case we generate a config 
        #file with more than one action type 
        
        action_name = "Train"
        config_content = self._generate_train_config(
            root_nodes, optimizer, input_map, override_existing, action_name)
        self._append_config(action_name, config_content)        


    def test(self, root_nodes=None, input_map=None):
        '''
        Prepare the testing configuration to be run on a different environment 

        Args:
            root_nodes (list): the list of root nodes of the model
            input_map (:class:`cntk.reader.InputMap`): describes how to map inputs to the data in a data file using a reader

        Returns:
            testing configuration
        '''
        if root_nodes is None and input_map is None:
            raise ValueError('If input_map is None, you have to specify root_nodes.')

<<<<<<< HEAD
        config_content = self._generate_test_config(root_nodes, input_map)
        self._append_config(config_content)
=======
        action_name = "Test"
        config_content = self._generate_test_config(root_nodes, input_map, action_name)
        self._append_config(action_name, config_content)        
>>>>>>> a70b60c6


    def write(self, input_map=None):
        '''
        Prepare the write action configuration to be run on a different environment 

        Args:
            node (:class:`cntk.graph.ComputationNode`): the node to evaluate.
            input_map (:class:`cntk.reader.InputMap`): describes how to map inputs to the data in a data file using a reader

        Returns: 
           write configuration
        '''
        action_name = "Write"
        config_content = self._generate_write_config(input_map, action_name)
        self._append_config(action_name, config_content)        

    def eval(self, node, input_map=None, backward_pass=False, input_name=None):
        '''
        Prepare the evaluation configuration to be run on a different environment. 

        Args:
            node (:class:`cntk.graph.ComputationNode`): the node to evaluate
            input_map (:class:`cntk.reader.InputMap`): describes how to map inputs to the data in a data file using a reader
            backward_pass (bool): set to True if you want to output the gradient of a node (backward pass)
            input_name (:class:`cntk.graph.ComputationNode`): if backward_pass is True then input_node should contain the input name that
            the gradient is performed with respect to.

        Returns: 
            eval configuration
        '''
        action_name = "Eval"
        if not isinstance(node, ComputationNode):
            raise ValueError(
                'node is not of type ComputationNode, but %s' % type(node))

        if backward_pass and input_name is None:
            raise ValueError(
                'an input name is required when backward pass is enabled')

        node.tag = 'output'

        config_content = self._generate_eval_config(
            node, input_map, backward_pass, action_name)
        self._append_config(action_name, config_content)        
    
    def export(self):
        '''
        Exports the requested actions (via function calls like train()) to 
        a signle cntk configuration file that will be executed on the cluster
        '''                
        filename = '%s.cntk' %self.name
        filename = os.path.join(self.directory,  filename)    
        filename = os.path.relpath(filename)

        with open(filename, 'w') as out:            
            out.write('\n'.join(self.config))
            out.write("command=%s" % ":".join(self.actions))
                    
        return filename<|MERGE_RESOLUTION|>--- conflicted
+++ resolved
@@ -784,12 +784,8 @@
         Append the config to the existing one
 
         Args:            
+            action_name (str): the name of the action in cntk configuration file
             config_content (str): a string containing the configuration
-<<<<<<< HEAD
-=======
-            action_name (str): the name of the action in cntk configuration file
-            
->>>>>>> a70b60c6
         '''
         self.config.append(config_content)
         self.actions.append(action_name)
@@ -832,14 +828,9 @@
         if root_nodes is None and input_map is None:
             raise ValueError('If input_map is None, you have to specify root_nodes.')
 
-<<<<<<< HEAD
-        config_content = self._generate_test_config(root_nodes, input_map)
-        self._append_config(config_content)
-=======
         action_name = "Test"
         config_content = self._generate_test_config(root_nodes, input_map, action_name)
         self._append_config(action_name, config_content)        
->>>>>>> a70b60c6
 
 
     def write(self, input_map=None):
