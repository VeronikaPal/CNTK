//
// Copyright (c) Microsoft. All rights reserved.
// Licensed under the MIT license. See LICENSE.md file in the project root for full license information.
//
// This is the main header of the CNTK library API containing the entire public API definition. 
//

#pragma once


#include <memory>
#include <vector>
#include <array>
#include <stdarg.h>
#include <assert.h>
#include <map>
#include <unordered_map>
#include <unordered_set>
#include <string>
#include <sstream>
#include <iosfwd>
#include <algorithm>
#include <mutex>
#include <future>

#ifdef SWIG
#define final
#define explicit
#define static_assert(condition, message)
#endif

#include "CNTKLibraryInternals.h"

namespace CNTK
{
    ///
    /// Enumeration type denoting data type of symbolic data entities or actual data.
    ///
    enum class DataType : unsigned int
    {
        Unknown = 0,
        Float = 1,
        Double = 2,

        /* TODO:
        Bit,
        Char,
        UChar,
        Short,
        UShort,
        Int,
        UInt,
        Long,
        ULong,
        Float8,
        Float16,
        Complex,
        String,
        */
    };

    ///
    /// Get the 'DataType' corresponding to the ElementType template type argument.
    ///
    template <typename ElementType>
    inline DataType AsDataType()
    {
        if (std::is_same<ElementType, float>())
            return DataType::Float;
        else if (std::is_same<ElementType, double>())
            return DataType::Double;
        else
            NOT_IMPLEMENTED;
    }

    inline const char* DataTypeName(DataType dataType)
    {
        if (dataType == DataType::Float)
            return "Float";
        else if (dataType == DataType::Double)
            return "Double";
        else
            LogicError("Unknown DataType");
    }

    inline size_t DataTypeSize(DataType dataType)
    {
        if (dataType == DataType::Float)
            return sizeof(float);
        else if (dataType == DataType::Double)
            return sizeof(double);
        else
            LogicError("Unknown DataType");
    }

    ///
    /// Enumeration type denoting the format of storage underlying an instance of a NDArrayView.
    ///
    enum class StorageFormat
    {
        Dense,
        SparseCSC,
        SparseBlockCol,
    };

    inline bool IsSparseStorageFormat(StorageFormat storageFormat)
    {
        return (storageFormat != StorageFormat::Dense);
    }

    ///
    /// Enumeration type denoting the type of a compute device.
    ///
    enum class DeviceKind
    {
        CPU,
        GPU,
        // TODO: FPGA
    };

    ///
    /// Denotes a compute device instance.
    ///
    class DeviceDescriptor final
    {
        friend bool operator==(const DeviceDescriptor& first, const DeviceDescriptor& second);

        static std::atomic<bool> s_defaultDeviceFrozen;
        static std::shared_ptr<DeviceDescriptor> s_defaultDevice;
        static std::shared_ptr<std::vector<DeviceDescriptor>> s_allDevices;
    public:
        ///
        /// Returns the Id of 'this' device.
        ///
        unsigned int Id() const { return m_deviceId; }

        ///
        /// Returns the DeviceKind of 'this' device.
        ///
        DeviceKind Type() const { return m_deviceType; }

        ///
        /// Static method to get the descriptor of the CPU device on the local system.
        ///
        static DeviceDescriptor CPUDevice() { return{ 0, DeviceKind::CPU }; }

        ///
        /// Static method to get the descriptor of the GPU device on the local system with the specified CUDA device ID.
        ///
        CNTK_API static DeviceDescriptor GPUDevice(unsigned int deviceId);

        ///
        /// Static method to get the descriptor of the default device for the current process.
        /// This device is used for all CNTK operations where a device needs to be specified and one is not explicitly specified.
        ///
        CNTK_API static DeviceDescriptor DefaultDevice();

        ///
        /// Static method to get the descriptor of the default device for the current process.
        /// This device is used for all CNTK operations where a device needs to be specified and one is not explicitly specified.
        /// Additionally after this method gets executed for the first time, it freezes the default device of the process disallowing
        /// changing the default device by further calls to SetDefaultDevice.
        ///
        CNTK_API static DeviceDescriptor UseDefaultDevice();

        ///
        /// The default device can only be changed if it has not yet been implicitly used by any previous operation in the CNTK library.
        ///
        CNTK_API static void SetDefaultDevice(const DeviceDescriptor& newDefaultDevice);

        ///
        /// Static method to get the descriptor of the best available device.
        ///
        CNTK_API static DeviceDescriptor BestDevice();

        ///
        /// Static method to get a list of descriptors of all available/supported devices.
        ///
        CNTK_API static const std::vector<DeviceDescriptor>& AllDevices();

    private:
        DeviceDescriptor(unsigned int deviceId, DeviceKind deviceType)
            : m_deviceId(deviceId), m_deviceType(deviceType)
        {}

    private:
        unsigned int m_deviceId;
        DeviceKind m_deviceType;
    };

    inline bool operator==(const DeviceDescriptor& left, const DeviceDescriptor& right)
    {
        return ((left.Type() == right.Type()) && (left.Id() == right.Id()));
    }

    inline bool operator!=(const DeviceDescriptor& left, const DeviceDescriptor& right)
    {
        return !(left == right);
    }

    ///
    /// An interface denoting an entity that can serialize its state into a Dictionary.
    ///
    class IDictionarySerializable
    {
    public:
        ///
        /// Save the state of 'this' object into a dictionary.
        ///
        CNTK_API virtual Dictionary Serialize() const = 0;

        ///
        /// Returns the current version (e.g. model, checkpoint version) of the class 
        /// implementing this interface. The version number must be incremented each time
        /// when Serialize() implementation is modified (for instance, when a new field is added to 
        /// the class that needs to be captured in the dictionary generated by the Serialize method).
        ///
        CNTK_API virtual size_t CurrentVersion() const = 0;

    protected:
        virtual ~IDictionarySerializable() {}
    };

    ///
    /// Denotes a multi-dimensional rectangular shape.
    ///
    class NDShape final
    {
        friend bool operator==(const NDShape& first, const NDShape& second);
        friend class PrimitiveFunction;

        static const size_t SentinelDimValueForUnknownShape = (size_t)-2;
    public:

        ///
        /// A placeholder value to use for an axis whose dimension is unknown and is to be inferred by the system.
        ///
        static const size_t InferredDimension = (size_t)-1;

        ///
        /// A placeholder shape to use to denote an unknown shape
        ///
        CNTK_API static const NDShape Unknown;

    public:
        ///
        /// Construct a NDShape with 0 axes, which denotes a scalar.
        ///
        NDShape() {}

        ///
        /// Construct a NDShape instance with the specified rank and dimensionality in each axis.
        ///
        explicit NDShape(size_t numAxes, size_t dimension = InferredDimension)
            : m_shapeDims(numAxes, dimension)
        {}

        ///
        /// Construct a NDShape instance with specified dimensions.
        ///
        NDShape(const std::vector<size_t>& dimensions)
            : m_shapeDims(dimensions)
        {}

        ///
        /// Construct a NDShape instance with specified dimensions.
        ///
        NDShape(const std::initializer_list<size_t>& dimensions)
            : m_shapeDims(dimensions)
        {}

        ///
        /// Returns the dimensions of 'this' shape as a std::vector<size_t>
        ///
        const std::vector<size_t>& Dimensions() const { return m_shapeDims; }

        ///
        /// Returns a boolean indicating if 'this' shape is the special Unknown shape
        ///
        bool IsUnknown() const { return (*this == NDShape::Unknown); }

        ///
        /// Returns the rank of 'this' shape.
        ///
        size_t Rank() const { return m_shapeDims.size(); }

        ///
        /// Returns a reference to dimension size for the specified axis.
        ///
        size_t& operator[](size_t axisId) { return m_shapeDims[axisId]; }

        ///
        /// Returns the dimension size for the specified axis.
        ///
        size_t operator[](size_t axisId) const { return m_shapeDims[axisId]; }

        ///
        /// Creates and returns a new NDShape instance with the same dimensions as 'this' shape's specified axis range [beginAxisId, endAxisId).
        ///
        NDShape SubShape(size_t beginAxisId = 0, size_t endAxisId = SIZE_MAX) const
        {
            endAxisId = (endAxisId == SIZE_MAX) ? Rank() : endAxisId;
            if ((endAxisId < beginAxisId) || (endAxisId > Rank()))
                InvalidArgument("NDShape::SubShape : The specified endAxisId (%d) cannot exceed the rank (%d) of 'this' NDShape and must be >= than the specified beginAxisId (%d)", (int)endAxisId, (int)Rank(), (int)beginAxisId);

            std::vector<size_t> subShapeDims(m_shapeDims.begin() + beginAxisId, m_shapeDims.begin() + endAxisId);
            return subShapeDims;
        }

        ///
        /// Returns a boolean value indicating if the dimension size for any of the axes of 'this' shape is unknown/inferred (aka == NDShape::InferredDimension).
        ///
        bool HasInferredDimension() const
        {
            return (std::find(m_shapeDims.begin(), m_shapeDims.end(), (size_t)InferredDimension) != m_shapeDims.end());
        }

        ///
        /// Returns the total size of the rectangular shape that 'this' shape denotes.
        ///
        size_t TotalSize() const
        {
            if (HasInferredDimension())
                RuntimeError("NDShape::TotalSize : TotalSize cannot be determined for a NDShape with one or more dimensions being InferredDimension");

            size_t totalSize = 1;
            for (auto dim : m_shapeDims)
                totalSize *= dim;

            return totalSize;
        }

        ///
        /// Creates and returns a new shape constructed by appending the dimensions of the specified 'shape' to 'this' shape's dimensions.
        ///
        NDShape AppendShape(const NDShape& shape) const
        {
            std::vector<size_t> newShapeDims(Rank() + shape.Rank());
            std::copy(m_shapeDims.begin(), m_shapeDims.end(), newShapeDims.begin());
            std::copy(shape.m_shapeDims.begin(), shape.m_shapeDims.end(), newShapeDims.begin() + m_shapeDims.size());

            return newShapeDims;
        }

        ///
        /// Create a string representation of 'this' NDShape for display/printing purposes
        ///
        std::wstring AsString() const
        {
            std::wstringstream wStrStream;
            wStrStream << L"[";
            for (size_t i = 0; i < Rank(); i++)
            {
                if (i != 0)
                    wStrStream << L" x ";

                wStrStream << m_shapeDims[i];
            }

            wStrStream << L"]";
            return wStrStream.str();
        }

    private:
        std::vector<size_t> m_shapeDims;
    };

    inline bool operator==(const NDShape& first, const NDShape& second)
    {
        return first.m_shapeDims == second.m_shapeDims;
    }

    inline bool operator!=(const NDShape& first, const NDShape& second)
    {
        return !(first == second);
    }

    typedef int SparseIndexType;

    static const unsigned long SentinelValueForAutoSelectRandomSeed = std::numeric_limits<unsigned long>::max() - 2; // An arbitrary choice of sentinel value

    ///
    /// Denotes a multi-dimensional writable or read-only array of elemental values.
    /// This type denotes a view and there may be multiple simultaneous views of the data underlying a NDArrayView instance.
    /// The underlying data is stored in sparse or dense format, and is located on a specific device.
    /// The actual underlying storage is either external or internal in which case its lifetime is managed through reference counting.
    ///
    class NDArrayView final : public std::enable_shared_from_this<NDArrayView>
    {
        friend class CompositeFunction;
        friend class LearnerBase;
        friend class Variable;
        friend class PackedValue;
        friend class MPICommunicatorImpl;
        friend class BlockMomentumDistributedTrainer;

        template <typename T, typename ...CtorArgTypes>
        friend inline std::shared_ptr<T> MakeSharedObject(CtorArgTypes&& ...ctorArgs);

        template <typename ElementType>
        friend Variable Internal::GetVariable(const Microsoft::MSR::CNTK::ComputationNodeBasePtr& node,
                                              std::unordered_map<Microsoft::MSR::CNTK::ComputationNodeBasePtr, Variable>& nodeToVariableMap,
                                              std::unordered_map<Variable, Variable>& placeholderReplacements,
                                              std::unordered_set<FunctionPtr>& allPrimitiveFunctions);

    public:
        ///
        /// Construct a NDArrayView with the specified 'dataBuffer' as the backing storage.
        /// The 'dataBuffer' must have been allocated on the specified 'device', must be at least
        /// as large as the total size of the specified 'viewShape' and must outlive the created NDArrayView object.
        ///
        CNTK_API NDArrayView(::CNTK::DataType dataType, const NDShape& viewShape, void* dataBuffer, size_t bufferSizeInBytes, const DeviceDescriptor& device, bool readOnly = false);

        /// Construct a read-only NDArrayView with the specified 'dataBuffer' as the backing storage.
        /// The 'dataBuffer' must have been allocated on the specified 'device', must be at least
        /// as large as the total size of the specified 'viewShape' and must outlive the created NDArrayView object.
        ///
        NDArrayView(::CNTK::DataType dataType, const NDShape& viewShape, const void* dataBuffer, size_t bufferSizeInBytes, const DeviceDescriptor& device)
            : NDArrayView(dataType, viewShape, const_cast<void*>(dataBuffer), bufferSizeInBytes, device, /*readOnly =*/ true)
        {}

        ///
        /// Construct a NDArrayView with newly allocated sparse storage in SparseCSC format on the specified 'device' and initialize its contents
        // with the specified Sparse CSC format data.
        ///
        template <typename ElementType>
        CNTK_API NDArrayView(const NDShape& viewShape, const SparseIndexType* colStarts, const SparseIndexType* rowIndices, const ElementType* nonZeroValues, size_t numNonZeroValues, const DeviceDescriptor& device, bool readOnly = false);

        ///
        /// Construct a NDArrayView over newly allocated storage in the specified format on the specified 'device'.
        ///
        CNTK_API NDArrayView(::CNTK::DataType dataType, ::CNTK::StorageFormat storageType, const NDShape& viewShape, const DeviceDescriptor& device);

        ///
        /// Construct a NDArrayView over newly allocated dense storage on the specified 'device'.
        ///
        NDArrayView(::CNTK::DataType dataType, const NDShape& viewShape, const DeviceDescriptor& device)
            : NDArrayView(dataType, StorageFormat::Dense, viewShape, device)
        {}

        ///
        /// Construct a NDArrayView with the specified 'dataBuffer' as the backing storage.
        /// The 'dataBuffer' must have been allocated on the specified 'device', must be at least
        /// as large as the total size of the specified 'viewShape' and must outlive the created NDArrayView object.
        ///
        template <typename ElementType>
        NDArrayView(const NDShape& viewShape, ElementType* dataBuffer, size_t numBufferElements, const DeviceDescriptor& device, bool readOnly = false)
            : NDArrayView(AsDataType<ElementType>(), viewShape, dataBuffer, numBufferElements * sizeof(ElementType), device, readOnly)
        {}

        ///
        /// Construct a read-only NDArrayView with the specified 'dataBuffer' as the backing storage.
        /// The 'dataBuffer' must have been allocated on the specified 'device', must be at least
        /// as large as the total size of the specified 'viewShape' and must outlive the created NDArrayView object.
        ///
        template <typename ElementType>
        NDArrayView(const NDShape& viewShape, const ElementType* dataBuffer, size_t numBufferElements, const DeviceDescriptor& device)
            : NDArrayView(AsDataType<ElementType>(), viewShape, dataBuffer, numBufferElements * sizeof(ElementType), device)
        {}

        ///
        /// Construct a NDArrayView with the buffer underlying the specified std::vector or std::array being the underlying storage.
        /// The container must be at least as large as the total size of the specified 'viewShape' and should outlive the created NDArrayView object.
        ///
        template <typename ContainerType, typename std::enable_if<std::is_same<ContainerType, std::vector<typename ContainerType::value_type>>::value ||
                                                                  std::is_same<ContainerType, std::array<typename ContainerType::value_type, sizeof(ContainerType) / sizeof(typename ContainerType::value_type)>>::value>::type* = nullptr>
        NDArrayView(const NDShape& viewShape, ContainerType& sourceContainer, bool readOnly = false)
            : NDArrayView(viewShape, sourceContainer.data(), sourceContainer.size(), DeviceDescriptor::CPUDevice(), readOnly)
        {}

        ///
        /// Construct a read-only NDArrayView with the buffer underlying the specified std::vector or std::array being the underlying storage.
        /// The container must be the same size as the total size of the specified 'viewShape' and should outlive the created NDArrayView object.
        ///
        template <typename ContainerType, typename std::enable_if<std::is_same<ContainerType, std::vector<typename ContainerType::value_type>>::value ||
                                                                  std::is_same<ContainerType, std::array<typename ContainerType::value_type, sizeof(ContainerType) / sizeof(typename ContainerType::value_type)>>::value>::type* = nullptr>
        NDArrayView(const NDShape& viewShape, const ContainerType& sourceContainer)
            : NDArrayView(viewShape, sourceContainer.data(), sourceContainer.size(), DeviceDescriptor::CPUDevice())
        {
            if (sourceContainer.size() != viewShape.TotalSize())
                InvalidArgument("The size of the STL container does not match the size of the specified viewShape");
        }

        ///
        /// Construct a NDArrayView over newly allocated dense storage on the specified device and 
        /// assign the specified value to each element of the view.
        ///
        template <typename ElementType>
        explicit NDArrayView(const ElementType& value, const NDShape& viewShape = { 1 }, const DeviceDescriptor& device = DeviceDescriptor::UseDefaultDevice(), bool readOnly = false)
            : NDArrayView(AsDataType<ElementType>(), viewShape, device)
        {
            SetValue(value);
            m_isReadOnly = readOnly;
        }

        ///
        /// Construct a NDArrayView over newly allocated dense storage on the specified device and assign the specified value to each element of the view.
        /// The specified value is cast to the specified DataType.
        ///
        explicit NDArrayView(double value, DataType dataType = DataType::Float, const NDShape& viewShape = { 1 }, const DeviceDescriptor& device = DeviceDescriptor::UseDefaultDevice(), bool readOnly = false)
            : NDArrayView(dataType, viewShape, device)
        {
            switch (m_dataType)
            {
            case DataType::Float:
                SetValue((float)value);
                break;
            case DataType::Double:
                SetValue(value);
                break;
            default:
                LogicError("Unsupported DataType %s", DataTypeName(m_dataType));
                break;
            }

            m_isReadOnly = readOnly;
        }

        ///
        /// Destruct 'this' NDArrayView object
        ///
        CNTK_API ~NDArrayView();

        ///
        /// Returns a writable pointer to the data buffer underlying 'this' view
        /// Throws an exception if 'this' view is read-only
        /// 
        template <typename ElementType>
        CNTK_API ElementType* WritableDataBuffer();

        ///
        /// Returns a read-only pointer to the data buffer underlying 'this' view
        /// 
        template <typename ElementType>
        CNTK_API const ElementType* DataBuffer() const;

        ///
        /// Returns the descriptor of the device that 'this' view resides on
        ///
        DeviceDescriptor Device() const { return m_device; }

        ///
        /// Returns the data type of 'this' view's contents.
        ///
        DataType GetDataType() const { return m_dataType; }

        ///
        /// Returns the storage format of 'this' view.
        ///
        StorageFormat GetStorageFormat() const { return m_storageFormat; }

        ///
        /// Returns the shape 'this' view.
        ///
        const NDShape& Shape() const { return m_viewShape; }

        ///
        /// Returns a boolean indicating if 'this' view contains data in sparse storage format.
        ///
        bool IsSparse() const
        {
            return (GetStorageFormat() != StorageFormat::Dense);
        }

        ///
        /// Returns a boolean indicating if 'this' view is read-only.
        ///
        bool IsReadOnly() const { return m_isReadOnly; }

        // TODO: The set methods should be offered in template from
        ///
        /// Fill 'this' NDArrayView with the specified value. The underlying DataType of 'this' view should be DataType::Float.
        ///
        CNTK_API void SetValue(float value);

        ///
        /// Fill 'this' NDArrayView with the specified value. The underlying DataType of 'this' view should be DataType::Double.
        ///
        CNTK_API void SetValue(double value);

        ///
        /// Creates a new NDArrayView with newly allocated storage on the specified device and copies 'this' view's contents into the newly allocated view.
        ///
        CNTK_API NDArrayViewPtr DeepClone(const DeviceDescriptor& device, bool readOnly = false) const;

        ///
        /// Creates a new NDArrayView with newly allocated storage on the same device as 'this' view and copies 'this' view's contents into the newly allocated view.
        ///
        inline NDArrayViewPtr DeepClone(bool readOnly) const
        {
            return DeepClone(this->Device(), readOnly);
        }

        ///
        /// Creates a new NDArrayView with newly allocated storage on the same device as 'this' view and copies 'this' view's contents into the newly allocated view.
        ///
        inline NDArrayViewPtr DeepClone() const
        {
            return DeepClone(this->IsReadOnly());
        }

        ///
        /// Creates a new NDArrayView which is an alias of 'this' view; i.e. a new view of the same shape as 'this' over the same underlying data.
        ///
        CNTK_API NDArrayViewPtr Alias(bool readOnly = false) const;

        ///
        /// Copies the contents of the 'source' NDArrayView to 'this' view.
        /// The shapes of the 'source' view and 'this' view must be identical.
        ///
        CNTK_API void CopyFrom(const NDArrayView& source);

        ///
        /// Change the device of 'this' NDArrayView to the specified device
        ///
        CNTK_API void ChangeDevice(const DeviceDescriptor& device);

        ///
        /// Static method to construct a new NDArrayView object whose contents are drawn from a normal distribution with the specified mean and standard deviation..
        ///
        template <typename ElementType>
        CNTK_API static NDArrayViewPtr RandomNormal(const NDShape& shape, double mean, double stdDev, unsigned long seed = SentinelValueForAutoSelectRandomSeed, const DeviceDescriptor& device = DeviceDescriptor::UseDefaultDevice());

        ///
        /// Static method to construct a new NDArrayView object whose contents are drawn from a uniform distribution in the specified value range.
        ///
        template <typename ElementType>
        CNTK_API static NDArrayViewPtr RandomUniform(const NDShape& shape, double rangeStart, double rangeEnd, unsigned long seed = SentinelValueForAutoSelectRandomSeed, const DeviceDescriptor& device = DeviceDescriptor::UseDefaultDevice());

    private:
        // Disallow copy and move construction and assignment
        NDArrayView(const NDArrayView&) = delete; NDArrayView& operator=(const NDArrayView&) = delete; NDArrayView& operator=(NDArrayView&&) = delete; NDArrayView(NDArrayView&& other) = delete;

    private:
        static const size_t AutoSelectRowColSplitPoint = SIZE_MAX;

    private:
        CNTK_API NDArrayView(::CNTK::DataType dataType, const DeviceDescriptor& device, ::CNTK::StorageFormat storageType, const NDShape& viewShape, bool readOnly, void* tensorView);


        template <typename ElementType>
        static std::shared_ptr<Microsoft::MSR::CNTK::Matrix<ElementType>> GetMatrixImpl(const Microsoft::MSR::CNTK::TensorView<ElementType>* tensorView, size_t rowColSplitPoint);

        template <typename ElementType>
        std::shared_ptr<const Microsoft::MSR::CNTK::Matrix<ElementType>> GetMatrix(size_t rowColSplitPoint = AutoSelectRowColSplitPoint) const;

        template <typename ElementType>
        std::shared_ptr<Microsoft::MSR::CNTK::Matrix<ElementType>> GetWritableMatrix(size_t rowColSplitPoint = AutoSelectRowColSplitPoint);

        template <typename ElementType>
        const Microsoft::MSR::CNTK::TensorView<ElementType>* GetTensorView() const;

        template <typename ElementType>
        Microsoft::MSR::CNTK::TensorView<ElementType>* GetWritableTensorView();

    private:
        ::CNTK::DataType m_dataType;
        DeviceDescriptor m_device;
        ::CNTK::StorageFormat m_storageFormat;
        NDShape m_viewShape;
        bool m_isReadOnly;

        std::shared_ptr<void> m_tensorView; // Microsoft::MSR::CNTK::TensorView<ElemType>*
    };

    enum class MaskKind : char
    {
        Invalid = 0,
        Valid = 1,
        SequenceBegin = 2,
    };

    ///
    /// Denotes a multi-dimensional mask used for specifying specific sections of a NDArrayView object as masked/invalid.
    /// This type denotes a view and there may be multiple simultaneous views of the data underlying a NDMask instance.
    ///
    class NDMask final : public std::enable_shared_from_this<NDMask>
    {
        friend class CompositeFunction;

        template <typename T, typename ...CtorArgTypes>
        friend inline std::shared_ptr<T> MakeSharedObject(CtorArgTypes&& ...ctorArgs);

    public:
        ///
        /// Construct a new Mask object of specified shape
        /// 
        CNTK_API explicit NDMask(const NDShape& shape, const DeviceDescriptor& device = DeviceDescriptor::CPUDevice());

        ///
        /// Destruct 'this' NDMask object
        ///
        CNTK_API ~NDMask();

        ///
        /// Mask out (i.e. mark Invalid) the specified sub-section of 'this' mask
        ///
        void InvalidateSection(const std::vector<size_t>& sectionOffset, const NDShape& sectionShape)
        {
            MarkSectionAs(sectionOffset, sectionShape, MaskKind::Invalid);
        }

        ///
        /// Mark the specified position in 'this' mask as sequence begin 
        ///
        void MarkSequenceBegin(const std::vector<size_t>& offset)
        {
            NDShape sectionShape = NDShape(Shape().Rank(), 1);
            MarkSectionAs(offset, sectionShape, MaskKind::SequenceBegin);
        }

        ///
        /// Mark the specified sub-section of 'this' mask as sequence begin 
        ///
        void MarkSequenceBegin(const std::vector<size_t>& offset, const NDShape& sectionShape)
        {
            MarkSectionAs(offset, sectionShape, MaskKind::SequenceBegin);
        }

        ///
        /// Clear the mask; i.e. unmask or mark Valid all currently masked (i.e. Invalid) values
        ///
        CNTK_API void Clear();

        ///
        /// Returns the number of masked/invalid values
        ///
        CNTK_API size_t MaskedCount() const;

        ///
        /// Returns the descriptor of the device that 'this' mask resides on
        ///
        DeviceDescriptor Device() const { return m_device; }

        ///
        /// Returns the shape 'this' mask.
        ///
        const NDShape& Shape() const { return m_maskShape; }

        ///
        /// Returns a read-only pointer to the data buffer underlying 'this' Mask object
        /// 
        CNTK_API const MaskKind* DataBuffer() const;

        ///
        /// Creates a new NDArrayView with newly allocated storage on the specified device and copies 'this' view's contents into the newly allocated view.
        ///
        CNTK_API NDMaskPtr DeepClone(const DeviceDescriptor& device) const;

        ///
        /// Creates a new NDMask with newly allocated storage on the same device as 'this' mask and copies 'this' mask's contents into the newly allocated mask.
        ///
        NDMaskPtr DeepClone() const
        {
            return DeepClone(this->Device());
        }

        ///
        /// Creates a new NDMask which is an alias of 'this' mask.
        ///
        CNTK_API NDMaskPtr Alias() const;

        ///
        /// Copies the contents of the 'source' NDMask to 'this' mask.
        /// The shapes of the 'source' mask and 'this' mask must be identical.
        ///
        CNTK_API void CopyFrom(const NDMask& source);

    private:
        NDMask(const NDShape& shape, Microsoft::MSR::CNTK::Matrix<char>* matrix);

        CNTK_API void MarkSectionAs(const std::vector<size_t>& sectionOffset, const NDShape& sectionShape, MaskKind maskKind);

        Microsoft::MSR::CNTK::Matrix<char>* GetMatrix() const;

        // Disallow copy and move construction and assignment
        NDMask(const NDMask&) = delete; NDMask& operator=(const NDMask&) = delete; NDMask& operator=(NDMask&&) = delete; NDMask(NDMask&& other) = delete;

    private:
        DeviceDescriptor m_device;
        NDShape m_maskShape;

        std::shared_ptr<Microsoft::MSR::CNTK::Matrix<char>> m_matrixView;
    };

    /// 
    /// Denotes a multi-dimensional array with an optional mask and is the actual data fed into or produced from a computation.
    /// The mask is typically lower dimensionality than the data, meaning data is masked in coarse individual sample units where
    /// sample shape is data.Shape().SubShape(0, data.Shape().Rank() - mask.Shape().Rank)
    /// Also, note that the size of the data's trailing mask.Shape().Rank() dimensions must match the mask shape dimensions.
    /// 
    class Value : public std::enable_shared_from_this<Value>
    {
    public:
        ///
        /// A multi-dimensional value with no mask.
        ///
        CNTK_API Value(const NDArrayViewPtr& data);

        ///
        /// A multi-dimensional value with an associated mask.
        ///
        CNTK_API Value(const NDArrayViewPtr& data, const NDMaskPtr& mask);

        ///
        /// Create a new Value object containing a collection of variable length sequences.
        /// The created Value object contains a copy of the specified 'sequences' data.
        ///
        template <typename ElementType>
        CNTK_API static ValuePtr Create(const NDShape& sampleShape, const std::vector<std::vector<ElementType>>& sequences, const DeviceDescriptor& device, bool readOnly = false);

        ///
        /// Create a new Value object containing a collection of variable length sequences of one hot vectors
        /// The created Value object contains a copy of the specified 'sequences' data.
        ///
        template <typename ElementType>
        CNTK_API static ValuePtr Create(size_t vocabularySize, const std::vector<std::vector<size_t>>& oneHotSequences, const DeviceDescriptor& device, bool readOnly = false);

        ///
        /// Destruct 'this' Value object.
        ///
        virtual ~Value();

        ///
        /// Returns the descriptor of the device that 'this' Value resides on
        ///
        virtual DeviceDescriptor Device() const { return m_data->Device(); }

        ///
        /// Returns the data type of 'this' Value's contents.
        ///
        virtual DataType GetDataType() const { return m_data->GetDataType(); }

        ///
        /// Returns the storage format of 'this' Value.
        ///
        virtual StorageFormat GetStorageFormat() const { return m_data->GetStorageFormat(); }

        ///
        /// Returns the shape 'this' Value.
        ///
        virtual const NDShape& Shape() const { return m_data->Shape(); }

        ///
        /// Returns a boolean indicating if 'this' Value contains data in sparse storage format.
        ///
        bool IsSparse() const
        {
            return (GetStorageFormat() != StorageFormat::Dense);
        }

        ///
        /// Returns a boolean indicating if 'this' Value is read-only.
        ///
        virtual bool IsReadOnly() const { return m_data->IsReadOnly(); }

        ///
        /// Returns the number of masked/invalid values
        ///
        virtual size_t MaskedCount() const 
        {
            return m_mask ? m_mask->MaskedCount() : 0;
        }

        ///
        /// Returns the NDArrayView object corresponding to the data contents of 'this value object.
        ///
        virtual NDArrayViewPtr Data() const;

        ///
        /// Returns the NDMask object corresponding to the mask associated with 'this value object.
        ///
        virtual NDMaskPtr Mask() const;

        ///
        /// Creates a new Value with newly allocated storage on the same device as 'this' Value and copies 'this' Value's contents into the newly allocated Value.
        ///
        virtual ValuePtr DeepClone(bool readOnly) const;

        ///
        /// Creates a new Value with newly allocated storage on the same device as 'this' Value and copies 'this' Value's contents into the newly allocated Value.
        ///
        ValuePtr DeepClone() const
        {
            return DeepClone(IsReadOnly());
        }

        ///
        /// Creates a new Value which is an alias of 'this' Value.
        ///
        virtual ValuePtr Alias(bool readOnly = false) const;

        ///
        /// Copies the contents of the 'source' Value to 'this' Value.
        /// The shapes of the 'source' Value's data and mask must be identical to 'this' Value's data and mask.
        ///
        virtual void CopyFrom(const Value& source);

    private:
        // Disallow copy and move construction and assignment
        Value(const Value&) = delete; Value& operator=(const Value&) = delete; Value(Value&&) = delete; Value& operator=(Value&&) = delete;

    protected:
        mutable NDArrayViewPtr m_data;
        mutable NDMaskPtr m_mask;
    };

    ///
    /// Denotes an Axis of a Variable and is used for specifying the axes parameters of certain Functions such as reductions.
    /// Besides the static axes corresponding to each of the axes of the Variable's shape, Variables of kind 'Input' and any 
    /// 'Output' Variables dependent on an 'Input' Variable also have 2 additional dynamic axes whose dimensions are known only 
    /// when the Variable is bound to actual data during compute (viz. sequence axis and batch axis denoting the axis along which
    /// multiple sequences are batched)
    ///
    class Axis final
    {
        CNTK_API static const std::wstring StaticAxisNamePrefix;

        CNTK_API static const int SentinelStaticAxisIndexValueForDynamicAxes;
        CNTK_API static const int SentinelStaticAxisIndexValueForAllStaticAxes;
        CNTK_API static const int SentinelStaticAxisIndexValueForUnknownAxes;

        class UniqueDynamicAxesNames
        {
        public:
            bool RegisterAxisName(const std::wstring& axisName)
            {
                std::unique_lock<std::mutex> lock(m_mutex);
                return m_allKnownDynamicAxisNames.insert(axisName).second;
            }

            const std::wstring& NewUniqueDynamicAxisName(const std::wstring& axisNamePrefix)
            {
                std::unique_lock<std::mutex> lock(m_mutex);
                if (m_allKnownDynamicAxisNames.find(axisNamePrefix) == m_allKnownDynamicAxisNames.end())
                {
                    m_allKnownDynamicAxisNames.insert(axisNamePrefix);
                    return axisNamePrefix;
                }

                for (size_t i = 1;; i++)
                {
                    auto newDynamicAxisName = axisNamePrefix + std::to_wstring(i);
                    if (m_allKnownDynamicAxisNames.find(newDynamicAxisName) == m_allKnownDynamicAxisNames.end())
                    {
                        m_allKnownDynamicAxisNames.insert(newDynamicAxisName);
                        return *m_allKnownDynamicAxisNames.find(newDynamicAxisName);
                    }
                }
            }

        private:
            std::unordered_set<std::wstring> m_allKnownDynamicAxisNames;
            std::mutex m_mutex;
        };

        CNTK_API static UniqueDynamicAxesNames s_uniqueDynamicAxisNames;

    public:
        CNTK_API static const std::vector<Axis>& DefaultInputVariableDynamicAxes();

        ///
        /// Axis object representing unknown dynamic axes
        ///
        CNTK_API static const std::vector<Axis>& UnknownDynamicAxes();

    public:
        ///
        /// Construct an Axis object denoting a static axis with the specified index.
        ///
        explicit Axis(int staticAxisIdx)
            : m_staticAxisIdx(staticAxisIdx), m_isOrderedDynamicAxis(false)
        {
            m_name = StaticAxisNamePrefix + std::to_wstring(staticAxisIdx);
        }

        ///
        /// Construct a dynamic axis with the specified name.
        ///
        explicit Axis(const std::wstring& name, bool isOrderedDynamicAxis = true)
            : m_staticAxisIdx(SentinelStaticAxisIndexValueForDynamicAxes), m_name(name), m_isOrderedDynamicAxis(isOrderedDynamicAxis)
        {
            RegisterAxisName(name);
        }

        ///
        /// Returns a boolean indicating if 'this' Axis corresponds to a static axis
        ///
        bool IsStaticAxis() const 
        {
            return ((m_staticAxisIdx != SentinelStaticAxisIndexValueForDynamicAxes) &&
                    (m_staticAxisIdx != SentinelStaticAxisIndexValueForAllStaticAxes) &&
                    (m_staticAxisIdx != SentinelStaticAxisIndexValueForUnknownAxes));
        }

        ///
        /// Returns a boolean indicating if 'this' Axis corresponds to a dynamic axis
        ///
        bool IsDynamicAxis() const
        {
            return (m_staticAxisIdx == SentinelStaticAxisIndexValueForDynamicAxes);
        }

        ///
        /// Returns a boolean indicating if 'this' Axis is ordered; i.e. if there is an ordering between the dimensions along this axis.
        ///
        bool IsOrdered() const { return IsStaticAxis() || m_isOrderedDynamicAxis; }

        ///
        /// Returns the axis index if 'this' Axis is a static axis. Throws an exception otherwise if checked == true.
        ///
        int StaticAxisIndex(bool checked = true) const
        {
            if (checked && !IsStaticAxis())
                InvalidArgument("Cannot query the static axis index for a non-static axis");

            return m_staticAxisIdx;
        }

        ///
        /// Axis object representing the default dynamic axis.
        ///
        CNTK_API static const Axis& DefaultDynamicAxis();

        ///
        /// Axis object representing the batch axis.
        ///
        CNTK_API static const Axis& DefaultBatchAxis();

        ///
        /// Axis object representing all the static axes of an operand
        ///
        CNTK_API static const Axis& AllStaticAxes();

        ///
        /// Returns a new unique Dynamic axis
        ///
        static Axis NewUniqueDynamicAxis(const std::wstring& axisNamePrefix, bool isOrderedDynamicAxis = true)
        {
            return Axis(s_uniqueDynamicAxisNames.NewUniqueDynamicAxisName(axisNamePrefix), isOrderedDynamicAxis);
        }

        ///
        /// Name of 'this' axis
        ///
        const std::wstring& Name() const { return m_name; }

        ///
        /// Default constructor; results in an invalid axis object.
        ///
        Axis()
            : m_staticAxisIdx(SentinelStaticAxisIndexValueForDynamicAxes)
        {}

    private:
        CNTK_API void RegisterAxisName(const std::wstring& axisName);

    private:
        int m_staticAxisIdx;
        std::wstring m_name;
        bool m_isOrderedDynamicAxis;
    };

    inline bool operator==(const Axis& first, const Axis& second)
    {
        if (first.IsDynamicAxis() != second.IsDynamicAxis())
            return false;

        if (!first.IsDynamicAxis())
            return first.StaticAxisIndex(/*checked =*/ false) == second.StaticAxisIndex(/*checked =*/ false);
        else
            return first.Name() == second.Name();
    }

    inline bool operator!=(const Axis& first, const Axis& second)
    {
        return !(first == second);
    }
}

namespace std {
    template <> struct hash<::CNTK::Axis>
    {
        size_t operator()(const ::CNTK::Axis& x) const
        {
            return std::hash<std::wstring>()(x.Name());
        }
    };
}

namespace CNTK
{
    ///
    /// A serializable value represents one of:
    /// a) Boolean
    /// b) Signed and unsigned long integer
    /// c) Single and double precision floating point values
    /// d) NDShape
    /// e) Axis
    /// f) vector<DictionaryValue>
    /// g) Dictionary
    /// h) NDArrayView
    ///
    /// TODO: We need to have native support for DictionaryValue<vector> and DictionaryValue<NDArrayView>.
    class DictionaryValue final
    {
        friend class Serializer;
    public:
        enum class Type : unsigned int
        {
            None,
            Bool,
            Int,
            SizeT,
            Float,
            Double,
            String,
            NDShape,
            Axis,
            Vector,
            Dictionary,
            NDArrayView,
        };

        static const char* TypeName(Type type)
        {
            switch (type)
            {
            case Type::None:
                return "None";
            case Type::Bool:
                return "Bool";
            case Type::Int:
                return "Int";
            case Type::SizeT:
                return "SizeT";
            case Type::Float:
                return "Float";
            case Type::Double:
                return "Double";
            case Type::String:
                return "String";
            case Type::NDShape:
                return "NDShape";
            case Type::Axis:
                return "Axis";
            case Type::Vector:
                return "Vector";
            case Type::Dictionary:
                return "Dictionary";
            case Type::NDArrayView:
                return "NDArrayView";
            default:
                LogicError("Unknown DictionaryValue::Type");
            }
        }

    public:
        DictionaryValue() : m_valueType(Type::None)
        {
        }

        DictionaryValue(bool value) : m_valueType(GetValueType<bool>())
        {
            m_data.m_boolean = value;
        }

        DictionaryValue(int value) : m_valueType(GetValueType<int>())
        {
            m_data.m_int = value;
        }

        DictionaryValue(size_t value) : m_valueType(GetValueType<size_t>())
        {
            m_data.m_sizeT = value;
        }

        DictionaryValue(float value) : m_valueType(GetValueType<float>())
        {
            m_data.m_float = value;
        }

        DictionaryValue(double value) : m_valueType(GetValueType<double>())
        {
            m_data.m_double = value;
        }

        DictionaryValue(const wchar_t* value)
            : DictionaryValue(std::wstring(value))
        {}

        // Due to SWIG we had to flatten this template for vector<DictionaryValue>
        DictionaryValue(const std::vector<::CNTK::DictionaryValue>& value) : m_valueType(GetValueType<std::vector<::CNTK::DictionaryValue>>())
        {
            AllocateDataPtr(value);
        }

        template <typename T>
        DictionaryValue(const T& value) : m_valueType(GetValueType<T>())
        {
            static_assert((std::is_same<T, NDShape>::value ||
                std::is_same<T, Axis>::value ||
                std::is_same<T, std::wstring>::value ||
                std::is_same<T, std::vector<DictionaryValue>>::value ||
                std::is_same<T, Dictionary>::value ||
                std::is_same<T, NDArrayView>::value),
                "Unsupported ValueType");

            AllocateDataPtr(value);
        }

        DictionaryValue(const DictionaryValue& other) : m_valueType(Type::Bool)
        {
            // The m_valueType must have been set to a non-ptr type to prevent an attempt to interpret
            // the underlying underlying uninitialized value as a ptr and free it.
            *this = other;
        }

        DictionaryValue(DictionaryValue&& other) : m_valueType(Type::Bool)
        {
            // The m_valueType must have been set to a non-ptr type to prevent an attempt to interpret
            // the underlying underlying uninitialized value as a ptr and free it.
            *this = std::move(other);
        }
        DictionaryValue& operator=(const DictionaryValue& other)
        {
            if (this != &other)
            {
                FreeDataPtr();

                m_valueType = other.m_valueType;
                m_data = other.m_data;

                if (other.m_valueType == Type::String)
                    AllocateDataPtr(other.Value<std::wstring>());
                else if (other.m_valueType == Type::NDShape)
                    AllocateDataPtr(other.Value<NDShape>());
                else if (other.m_valueType == Type::Axis)
                    AllocateDataPtr(other.Value<Axis>());
                else if (other.m_valueType == Type::Vector)
                    AllocateDataPtr(other.Value<std::vector<DictionaryValue>>());
                else if (other.m_valueType == Type::Dictionary)
                    AllocateDataPtr(other.Value<Dictionary>());
                else if (other.m_valueType == Type::NDArrayView)
                    AllocateDataPtr(other.Value<NDArrayView>());
            }

            return *this;
        }

        DictionaryValue& operator=(DictionaryValue&& other)
        {
            FreeDataPtr();

            m_valueType = other.m_valueType;
            m_data = other.m_data;

            if (other.m_valueType == Type::String ||
                other.m_valueType == Type::NDShape ||
                other.m_valueType == Type::Axis ||
                other.m_valueType == Type::Vector ||
                other.m_valueType == Type::Dictionary ||
                other.m_valueType == Type::NDArrayView)
            {
                other.m_data.m_ptr = nullptr;
            }

            other.m_valueType = Type::None;

            return *this;
        }
        ~DictionaryValue()
        {
            FreeDataPtr();
        }

        template <typename T, typename std::enable_if<std::is_same<T, bool>::value>::type* = nullptr>
        const T& Value() const
        {
            VerifyType<T>();
            return m_data.m_boolean;
        }

        template <typename T, typename std::enable_if<std::is_same<T, bool>::value>::type* = nullptr>
        T& Value()
        {
            VerifyType<T>();
            return m_data.m_boolean;
        }

        template <typename T, typename std::enable_if<std::is_same<T, int>::value>::type* = nullptr>
        const T& Value() const
        {
            VerifyType<T>();
            return m_data.m_int;
        }

        template <typename T, typename std::enable_if<std::is_same<T, int>::value>::type* = nullptr>
        T& Value()
        {
            VerifyType<T>();
            return m_data.m_int;
        }

        template <typename T, typename std::enable_if<std::is_same<T, size_t>::value>::type* = nullptr>
        const T& Value() const
        {
            VerifyType<T>();
            return m_data.m_sizeT;
        }

        template <typename T, typename std::enable_if<std::is_same<T, size_t>::value>::type* = nullptr>
        T& Value()
        {
            VerifyType<T>();
            return m_data.m_sizeT;
        }

        template <typename T, typename std::enable_if<std::is_same<T, float>::value>::type* = nullptr>
        const T& Value() const
        {
            VerifyType<T>();
            return m_data.m_float;
        }

        template <typename T, typename std::enable_if<std::is_same<T, float>::value>::type* = nullptr>
        T& Value()
        {
            VerifyType<T>();
            return m_data.m_float;
        }

        template <typename T, typename std::enable_if<std::is_same<T, double>::value>::type* = nullptr>
        const T& Value() const
        {
            VerifyType<T>();
            return m_data.m_double;
        }

        template <typename T, typename std::enable_if<std::is_same<T, double>::value>::type* = nullptr>
        T& Value()
        {
            VerifyType<T>();
            return m_data.m_double;
        }

        template <typename T, typename std::enable_if<std::is_same<T, NDShape>::value ||
            std::is_same<T, Axis>::value ||
            std::is_same<T, std::wstring>::value ||
            std::is_same<T, std::vector<DictionaryValue>>::value ||
            std::is_same<T, Dictionary>::value ||
            std::is_same<T, NDArrayView>::value>::type* = nullptr>
            const T& Value() const
        {
            VerifyType<T>();
            return *(reinterpret_cast<T*>(m_data.m_ptr));
        }

        template <typename T, typename std::enable_if<std::is_same<T, NDShape>::value ||
            std::is_same<T, Axis>::value ||
            std::is_same<T, std::wstring>::value ||
            std::is_same<T, std::vector<DictionaryValue>>::value ||
            std::is_same<T, Dictionary>::value ||
            std::is_same<T, NDArrayView>::value>::type* = nullptr>
            T& Value()
        {
            VerifyType<T>();
            return *(reinterpret_cast<T*>(m_data.m_ptr));
        }

        bool HasValue() const
        {
            return m_valueType != Type::None;
        }

        Type ValueType() const
        {
            return m_valueType;
        }

        CNTK_API bool operator==(const DictionaryValue& other) const;
        CNTK_API bool operator!=(const DictionaryValue& other) const;

        friend CNTK_API std::istream& operator>>(std::istream& stream, DictionaryValue& us);
        friend CNTK_API std::ostream& operator<<(std::ostream& stream, const DictionaryValue& us);

        CNTK_API void Save(const std::wstring& filename);
        CNTK_API static DictionaryValue Load(const std::wstring& filename);

    private:
        template <typename T>
        static Type GetValueType()
        {
            static_assert((std::is_same<T, bool>::value ||
                           std::is_same<T, int>::value ||
                           std::is_same<T, size_t>::value ||
                           std::is_same<T, float>::value ||
                           std::is_same<T, double>::value ||
                           std::is_same<T, std::wstring>::value ||
                           std::is_same<T, NDShape>::value ||
                           std::is_same<T, Axis>::value ||
                           std::is_same<T, std::vector<DictionaryValue>>::value ||
                           std::is_same<T, Dictionary>::value ||
                           std::is_same<T, NDArrayView>::value),
                           "Unsupported ValueType");

            if (std::is_same<T, bool>::value)                                      return Type::Bool;
            if (std::is_same<T, int>::value)                                       return Type::Int;
            if (std::is_same<T, size_t>::value)                                    return Type::SizeT;
            if (std::is_same<T, float>::value)                                     return Type::Float;
            if (std::is_same<T, double>::value)                                    return Type::Double;
            if (std::is_same<T, std::wstring>::value)                              return Type::String;
            if (std::is_same<T, NDShape>::value)                                   return Type::NDShape;
            if (std::is_same<T, Axis>::value)                                      return Type::Axis;
            if (std::is_same<T, std::vector<DictionaryValue>>::value)              return Type::Vector;
            if (std::is_same<T, Dictionary>::value)                                return Type::Dictionary;
            if (std::is_same<T, NDArrayView>::value)                               return Type::NDArrayView;
        }

        template <typename T>
        void VerifyType() const
        {
            if (GetValueType<T>() != m_valueType)
                RuntimeError("Reading a DictionaryValue as the wrong type; Reading as type %s when actual type is %s", typeid(T).name(), DictionaryValue::TypeName(m_valueType));
        }

        template <typename T>
        CNTK_API void AllocateDataPtr(const T& value);

        template <typename T>
        CNTK_API void FreePtrAsType();

        CNTK_API void FreeDataPtr()
        {
            if (m_valueType == Type::String)
                FreePtrAsType<std::wstring>();
            else if (m_valueType == Type::NDShape)
                FreePtrAsType<NDShape>();
            else if (m_valueType == Type::Axis)
                FreePtrAsType<Axis>();
            else if (m_valueType == Type::Vector)
                FreePtrAsType<std::vector<DictionaryValue>>();
            else if (m_valueType == Type::Dictionary)
                FreePtrAsType<Dictionary>();
            else if (m_valueType == Type::Dictionary)
                FreePtrAsType<NDArrayView>();
        }

        Type m_valueType;

        union ValueData
        {
            bool m_boolean;
            int m_int;
            size_t m_sizeT;
            float m_float;
            double m_double;
            void* m_ptr;
        } m_data;

         static const size_t s_version = 1;
    };

    ///
    /// A type denoting a dictionary (keyed by Unicode strings) of serializable values (dynamically typed).
    ///
    class Dictionary final
    {
        friend inline void AddConfigString(std::wstringstream& s, const DictionaryValue& value, size_t numIndentationSpaces);
        friend class CompositeMinibatchSource;
        friend class Serializer;
    public:
        CNTK_API Dictionary();
        CNTK_API ~Dictionary();

        CNTK_API Dictionary(const Dictionary&);
        CNTK_API Dictionary& operator=(const Dictionary&);

        CNTK_API Dictionary(Dictionary&& other);
        CNTK_API Dictionary& operator=(Dictionary&& other);

        CNTK_API DictionaryValue& operator[](const wchar_t* key);
        DictionaryValue& operator[](const std::wstring& key)
        {
            return operator[](key.c_str());
        }

        CNTK_API const DictionaryValue& operator[](const wchar_t* key) const;

        const DictionaryValue& operator[](const std::wstring& key) const
        {
            return operator[](key.c_str());
        }

        CNTK_API bool Contains(const wchar_t* key) const;

        bool Contains(const std::wstring& key) const
        {
            return Contains(key.c_str());
        }

        CNTK_API void Add(const Dictionary& other);

        CNTK_API bool operator==(const Dictionary& other) const;
        CNTK_API bool operator!=(const Dictionary& other) const;

        typedef std::unordered_map<std::wstring, DictionaryValue>::const_iterator ConstDictionaryIterator;

        ConstDictionaryIterator begin() const { return m_dictionaryData->begin(); }
        ConstDictionaryIterator cbegin() const { return m_dictionaryData->cbegin(); }
        ConstDictionaryIterator end() const { return m_dictionaryData->end(); }
        ConstDictionaryIterator cend() const { return m_dictionaryData->cend(); }

        size_t Size() { return m_dictionaryData->size();  }

        friend CNTK_API std::istream& operator>>(std::istream& stream, Dictionary& us);
        friend CNTK_API std::ostream& operator<<(std::ostream& stream, const Dictionary& us);

        CNTK_API void Save(const std::wstring& filename);
        CNTK_API static Dictionary Load(const std::wstring& filename);

    private:
        std::shared_ptr<std::unordered_map<std::wstring, DictionaryValue>> m_dictionaryData;
        static const size_t s_version = 1;
    };

    ///
    /// Enumeration type denoting the kind of a symbolic Variable object
    ///
    enum class VariableKind : unsigned int
    {
        Input = 0,
        Output = 1,
        Parameter = 2,
        Constant = 3,
        Placeholder = 4,
    };

    inline const wchar_t* VariableKindName(VariableKind variableKind)
    {
        switch (variableKind)
        {
        case VariableKind::Input:
            return L"Input";
        case VariableKind::Output:
            return L"Output";
        case VariableKind::Parameter:
            return L"Parameter";
        case VariableKind::Constant:
            return L"Constant";
        case VariableKind::Placeholder:
            return L"Placeholder";
        default:
            LogicError("Unknown VariableKind");
        }
    }

    namespace Internal
    {
        inline std::wstring GenerateUid(std::wstring&& prefix)
        {
            return prefix + std::to_wstring(Internal::NewUniqueId());
        }

        inline std::wstring GenerateUid(VariableKind varKind)
        {
            return GenerateUid(std::wstring(VariableKindName(varKind)));
        }

        inline std::wstring GenerateUid(const std::wstring& prefix)
        {
            return GenerateUid(std::wstring(prefix));
        }
    }

    typedef Dictionary ParameterInitializer;

    // Forward declarations
    inline Variable PlaceholderVariable(const NDShape& shape, const std::wstring& name, const std::vector<Axis>& dynamicAxes = Axis::UnknownDynamicAxes());
    inline Variable InputVariable(const NDShape& shape, bool isSparse, ::CNTK::DataType dataType, bool needsGradient, const std::wstring& name, const std::vector<Axis>& dynamicAxes = Axis::DefaultInputVariableDynamicAxes());
    inline Variable OutputVariable(const NDShape& shape, ::CNTK::DataType dataType, Function* ownerFunction, const std::vector<Axis>& dynamicAxes, const std::wstring& name = L"");

    ///
    /// Denotes a symbolic entity corresponding to the inputs and outputs of a Function.
    /// A Variable is symbolic and does not represent the actual values.
    /// Also, Variable type is a value type and copies of a Variable object are aliases of the
    /// source Variable object itself and have the same identity.
    ///
    class Variable : private IDictionarySerializable
    {
        friend bool operator==(const Variable& first, const Variable& second);
        friend class Function;
        friend class CompositeFunction;
        friend class Trainer;
        friend class PrimitiveFunction;

        template <typename T>
        friend struct std::hash;

        template <typename ElementType>
        friend Variable Internal::GetVariable(const Microsoft::MSR::CNTK::ComputationNodeBasePtr& node,
                                              std::unordered_map<Microsoft::MSR::CNTK::ComputationNodeBasePtr, Variable>& nodeToVariableMap,
                                              std::unordered_map<Variable, Variable>& placeholderReplacements,
                                              std::unordered_set<FunctionPtr>& allPrimitiveFunctions);

#ifndef SWIG
    private:
        friend inline Variable PlaceholderVariable(const NDShape& shape, const std::wstring& name, const std::vector<Axis>& dynamicAxes);
        friend inline Variable InputVariable(const NDShape& shape, bool isSparse, ::CNTK::DataType dataType, bool needsGradient, const std::wstring& name, const std::vector<Axis>& dynamicAxes /*= Axis::DefaultInputVariableDynamicAxes()*/);
        friend inline Variable OutputVariable(const NDShape& shape, ::CNTK::DataType dataType, Function* ownerFunction, const std::vector<Axis>& dynamicAxes, const std::wstring& name /*= L""*/);
#endif

    public:

        ///
        /// Create an 'Output' variable aliasing the output of the specified Function
        /// Throws an exception if called for a Function instance with multiple outputs
        ///
        CNTK_API Variable(const FunctionPtr& function);

        ///
        /// Implicit conversion to a FunctionPtr; creates a pass through primitive function
        ///
        CNTK_API operator FunctionPtr() const;

        /// 
        /// Default constructor for creating an invalid/null Variable instance. 
        /// Required for use in a std::vector container.
        /// 
        Variable() {}

        ///
        /// Returns the shape of 'this' variable
        ///
        const NDShape& Shape() const { return m_dataFields->m_shape; }

        ///
        /// Returns the dynamic axes of 'this' variable
        ///
        const std::vector<Axis>& DynamicAxes() const { return m_dataFields->m_dynamicAxes; }

        ///
        /// Returns the VariableKind of 'this' variable
        ///
        VariableKind Kind() const { return m_dataFields->m_varKind; }

        ///
        /// Returns a boolean value indicating if 'this' variable denotes sparse data
        ///
        bool IsSparse() const { return m_dataFields->m_isSparse; }

        ///
        /// Returns a boolean value indicating if 'this' variable is an Input
        ///
        bool IsInput() const { return Kind() == VariableKind::Input; }

        ///
        /// Returns a boolean value indicating if 'this' variable is an Output
        ///
        bool IsOutput() const { return Kind() == VariableKind::Output; }

        ///
        /// Returns a boolean value indicating if 'this' variable is a Parameter
        ///
        bool IsParameter() const { return Kind() == VariableKind::Parameter; }

        ///
        /// Returns a boolean value indicating if 'this' variable is a Constant
        ///
        bool IsConstant() const { return Kind() == VariableKind::Constant; }

        ///
        /// Returns a boolean value indicating if 'this' variable is a Placeholder
        ///
        bool IsPlaceholder() const { return Kind() == VariableKind::Placeholder; }

        ///
        /// Returns the name of 'this' variable
        ///
        const std::wstring& Name() const { return m_dataFields->m_name; }

        ///
        /// Returns the internally generated unique name of the variable
        ///
        const std::wstring& Uid() const { return m_dataFields->m_uid; }

        ///
        /// Returns the Function object which 'this' variable is an output of.
        /// Returns null when called for a Variable that is not of 'Output' VariableKind.
        ///
        CNTK_API FunctionPtr Owner() const;

        ///
        /// Returns the DataType of the data that 'this' Variable symbolically represents
        ///
        DataType GetDataType() const { return m_dataFields->m_dataType; }

        ///
        /// Returns a boolean value indicating if gradient computation is enabled for this variable.
        ///
        bool NeedsGradient() const { return m_dataFields->m_needsGradient; }

    protected:
#ifdef SWIG
    public:
#endif
        Variable(const NDShape& shape, VariableKind varType, ::CNTK::DataType dataType, const NDArrayViewPtr& value, bool needsGradient, const std::vector<Axis>& dynamicAxes, const std::wstring& name, const std::wstring& uid)
            : Variable(shape, varType, dataType, nullptr, value, needsGradient, dynamicAxes, /*isSparse =*/ false, name, uid)
        {}

    protected:
        CNTK_API NDArrayViewPtr Value() const;

    private:
#ifdef SWIG
    public:
#endif
        Variable(const NDShape& shape, bool isSparse, ::CNTK::DataType dataType, bool needsGradient, const std::wstring& name, const std::vector<Axis>& dynamicAxes, const std::wstring& uid)
            : Variable(shape, VariableKind::Input, dataType, nullptr, nullptr, needsGradient, dynamicAxes, isSparse, name, uid)
        {}

        // TODO: This should be a private but if not made public, the python bindings build complains about an unresolved external
        // Probably due the above ctor being a public method in SWIG codegen
    public:
        CNTK_API Variable(const NDShape& shape, VariableKind varType, ::CNTK::DataType dataType, Function* ownerFunction, const NDArrayViewPtr& value, bool needsGradient, const std::vector<Axis>& dynamicAxes, bool isSparse, const std::wstring& name, const std::wstring& uid);

private:
        Variable Clone() const
        {
            Variable clonedVariable;
            clonedVariable.m_dataFields = m_dataFields->Clone();

            return clonedVariable;
        }

        CNTK_API virtual Dictionary Serialize() const override;

        virtual size_t CurrentVersion() const override { return s_serializationVersion; }

        template <typename ElementType>
        static NDArrayViewPtr CreateValueFromParameterInitializer(const NDShape& shape, const ParameterInitializer& initConfig, const DeviceDescriptor& device);

        CNTK_API static Variable Deserialize(const Dictionary& dictionary, const ::CNTK::DeviceDescriptor& device = DeviceDescriptor::UseDefaultDevice());

    private:

        struct VariableFields final : public std::enable_shared_from_this<VariableFields>
        {
            friend class CompositeFunction;

            NDShape m_shape;
            VariableKind m_varKind;
            ::CNTK::DataType m_dataType;
            Function* const m_ownerFunction; // Variable does not keep the Function alive
            std::unique_ptr<std::once_flag> m_initValueFlag;
            NDArrayViewPtr m_value;
            std::unique_ptr<ParameterInitializer> m_valueInitializer;
            std::unique_ptr<DeviceDescriptor> m_valueInitializationDevice;
            bool m_needsGradient;
            std::wstring m_name;
            std::vector<Axis> m_dynamicAxes;
            bool m_isSparse;
            std::wstring m_uid;
            std::atomic<size_t> m_valueTimeStamp;

            VariableFields(const NDShape& shape, VariableKind varType, ::CNTK::DataType type, Function* ownerFunction, const NDArrayViewPtr& value, bool needsGradient, const std::vector<Axis>& dynamicAxes, bool isSparse, const std::wstring& name, const std::wstring& uid)
                : m_shape(shape), m_varKind(varType), m_dataType(type), m_ownerFunction(ownerFunction), m_value(value), m_needsGradient(needsGradient), m_dynamicAxes(dynamicAxes), m_isSparse(isSparse), m_name(name), m_uid(uid), m_valueTimeStamp(0)
            {
                if (value && (type != value->GetDataType()))
                    InvalidArgument("The DataType of the Parameter/Constant Variable does not match the DataType of the associated Value");

                // Validate that each of the dynamic axes are unique
                std::unordered_set<Axis> uniqueDynamicAxis;
                for (auto& currentDynamicAxis : dynamicAxes)
                {
                    auto retVal = uniqueDynamicAxis.insert(currentDynamicAxis);
                    if (!retVal.second)
                        InvalidArgument("Dynamic axis named %S is specified more than once for Variable object", currentDynamicAxis.Name().c_str());
                }
            }

            std::shared_ptr<VariableFields> Clone() const
            {
                if (m_ownerFunction != nullptr)
                    InvalidArgument("Output variables cannot be cloned");

                auto clone = MakeSharedObject<VariableFields>(m_shape,
                                                              m_varKind,
                                                              m_dataType,
                                                              m_ownerFunction,
                                                              (m_value) ? m_value->DeepClone() : nullptr,
                                                              m_needsGradient,
                                                              m_dynamicAxes,
                                                              m_isSparse,
                                                              m_name,
                                                              Internal::GenerateUid(m_varKind));

                if (m_valueInitializer)
                    clone->SetValueInitialization(*m_valueInitializer, *m_valueInitializationDevice);

                return clone;
            }

            CNTK_API void SetValueInitialization(const ParameterInitializer& initializationConfig, const DeviceDescriptor& device);

        private:
            // Disallow copy and move construction and assignment
            VariableFields(const VariableFields&) = delete; VariableFields& operator=(const VariableFields& other) = delete; VariableFields(VariableFields&&) = delete; VariableFields& operator=(VariableFields&&) = delete;
        };
        typedef std::shared_ptr<VariableFields> VariableFieldsPtr;

    protected:
        VariableFieldsPtr m_dataFields;

        static const size_t s_serializationVersion = 1;
    };

    // TODO: Variable equality should be based on uids.
    inline bool operator==(const Variable& first, const Variable& second)
    {
        return first.m_dataFields == second.m_dataFields;
    }

    inline bool operator!=(const Variable& first, const Variable& second)
    {
        return !(first == second);
    }

    ///
    /// Create a Placeholder variable to be used as a temporary/placeholder input to a Function.
    /// All placeholder inputs of a Function must be replaced with non-placeholder Variables before Forward evaluation of the Function.
    ///
    inline Variable PlaceholderVariable(const NDShape& shape, const std::wstring& name, const std::vector<Axis>& dynamicAxes)
    {
        auto varKind = VariableKind::Placeholder;
        return Variable(shape, varKind, DataType::Unknown, nullptr, false, dynamicAxes, name, Internal::GenerateUid(varKind));
    }

    ///
    /// Create a Placeholder variable to be used as a temporary/placeholder input to a Function.
    /// All placeholder inputs of a Function must be replaced with non-placeholder Variables before Forward evaluation of the Function.
    ///
    inline Variable PlaceholderVariable(const NDShape& shape, const std::vector<Axis>& dynamicAxes = Axis::UnknownDynamicAxes())
    {
        return PlaceholderVariable(shape, L"", dynamicAxes);
    }

    ///
    /// Create a Placeholder variable to be used as a temporary/placeholder input to a Function.
    /// All placeholder inputs of a Function must be replaced with non-placeholder Variables before Forward evaluation of the Function.
    ///
    inline Variable PlaceholderVariable(const std::wstring& name = L"")
    {
        return PlaceholderVariable(NDShape::Unknown, name, Axis::UnknownDynamicAxes());
    }

    ///
    /// Create an 'Input' Variable denoting sparse data and specify if gradients are to be computed for this input
    ///
    inline Variable InputVariable(const NDShape& shape, bool isSparse, ::CNTK::DataType dataType, bool needsGradient, const std::wstring& name /*= L""*/, const std::vector<Axis>& dynamicAxes /*= Axis::DefaultInputVariableDynamicAxes()*/)
    {
        return Variable(shape, isSparse, dataType, needsGradient, name, dynamicAxes, Internal::GenerateUid(VariableKind::Input));
    }

    ///
    /// Create an 'Input' Variable and specify if gradients are to be computed for this input
    ///
    inline Variable InputVariable(const NDShape& shape, ::CNTK::DataType dataType, bool needsGradient, const std::wstring& name = L"", const std::vector<Axis>& dynamicAxes = Axis::DefaultInputVariableDynamicAxes())
    {
        return InputVariable(shape, /*isSparse =*/ false, dataType, needsGradient, name, dynamicAxes);
    }

    ///
    /// Create an 'Input' Variable.
    ///
    inline Variable InputVariable(const NDShape& shape, DataType dataType, const std::wstring& name, const std::vector<Axis>& dynamicAxes = Axis::DefaultInputVariableDynamicAxes())
    {
        return InputVariable(shape, dataType, /*needsGradient =*/ false, name, dynamicAxes);
    }

    ///
    /// Create an 'Input' Variable.
    ///
    inline Variable InputVariable(const NDShape& shape, DataType dataType, const wchar_t* name, const std::vector<Axis>& dynamicAxes = Axis::DefaultInputVariableDynamicAxes())
    {
        return InputVariable(shape, dataType, std::wstring(name), dynamicAxes);
    }

    ///
    /// Create an 'Input' Variable.
    ///
    inline Variable InputVariable(const NDShape& shape, DataType dataType, const std::vector<Axis>& dynamicAxes = Axis::DefaultInputVariableDynamicAxes())
    {
        return InputVariable(shape, dataType, L"", dynamicAxes);
    }

    ///
    /// Create an 'Input' Variable denoting sparse data.
    ///
    inline Variable InputVariable(const NDShape& shape, bool isSparse, ::CNTK::DataType dataType, const std::wstring& name, const std::vector<Axis>& dynamicAxes = Axis::DefaultInputVariableDynamicAxes())
    {
        return InputVariable(shape, isSparse, dataType, /*needsGradient =*/ false, name, dynamicAxes);
    }

    ///
    /// Create an 'Input' Variable denoting sparse data.
    ///
    inline Variable InputVariable(const NDShape& shape, bool isSparse, ::CNTK::DataType dataType, const wchar_t* name, const std::vector<Axis>& dynamicAxes = Axis::DefaultInputVariableDynamicAxes())
    {
        return InputVariable(shape, isSparse, dataType, std::wstring(name), dynamicAxes);
    }

    ///
    /// Create an 'Input' Variable denoting sparse data.
    ///
    inline Variable InputVariable(const NDShape& shape, bool isSparse, ::CNTK::DataType dataType, const std::vector<Axis>& dynamicAxes = Axis::DefaultInputVariableDynamicAxes())
    {
        return InputVariable(shape, isSparse, dataType, L"", dynamicAxes);
    }

    ///
    /// Create an 'Output' variable
    ///
    inline Variable OutputVariable(const NDShape& shape, ::CNTK::DataType dataType, Function* ownerFunction, const std::vector<Axis>& dynamicAxes, const std::wstring& name /*= L""*/)
    {
        return Variable(shape, VariableKind::Output, dataType, ownerFunction, nullptr, /*needsGradient =*/ false, dynamicAxes, /*isSparse =*/ false, name, Internal::GenerateUid(VariableKind::Output));
    }

    static const int SentinelValueForInferParamInitRank = std::numeric_limits<int>::max();
    static const int DefaultParamInitScale = 1;
    static const int DefaultParamInitOutputRank = 1;
    static const int DefaultParamInitFilterRank = 0;

    CNTK_API ParameterInitializer ConstantInitializer(double value = 0.0);
    CNTK_API ParameterInitializer UniformInitializer(double scale = DefaultParamInitScale, unsigned long seed = SentinelValueForAutoSelectRandomSeed);
    CNTK_API ParameterInitializer GaussianInitializer(int outputRank = SentinelValueForInferParamInitRank, int filterRank = SentinelValueForInferParamInitRank, double scale = DefaultParamInitScale, unsigned long seed = SentinelValueForAutoSelectRandomSeed);
    CNTK_API ParameterInitializer XavierInitializer(int outputRank = SentinelValueForInferParamInitRank, int filterRank = SentinelValueForInferParamInitRank, double scale = DefaultParamInitScale, unsigned long seed = SentinelValueForAutoSelectRandomSeed);
    CNTK_API ParameterInitializer GlorotUniformInitializer(int outputRank = SentinelValueForInferParamInitRank, int filterRank = SentinelValueForInferParamInitRank, double scale = DefaultParamInitScale, unsigned long seed = SentinelValueForAutoSelectRandomSeed);
    CNTK_API ParameterInitializer GlorotNormalInitializer(int outputRank = SentinelValueForInferParamInitRank, int filterRank = SentinelValueForInferParamInitRank, double scale = DefaultParamInitScale, unsigned long seed = SentinelValueForAutoSelectRandomSeed);
    CNTK_API ParameterInitializer HeUniformInitializer(int outputRank = SentinelValueForInferParamInitRank, int filterRank = SentinelValueForInferParamInitRank, double scale = DefaultParamInitScale, unsigned long seed = SentinelValueForAutoSelectRandomSeed);
    CNTK_API ParameterInitializer HeNormalInitializer(int outputRank = SentinelValueForInferParamInitRank, int filterRank = SentinelValueForInferParamInitRank, double scale = DefaultParamInitScale, unsigned long seed = SentinelValueForAutoSelectRandomSeed);
    CNTK_API ParameterInitializer BilinearInitializer(size_t kernelWidth, size_t kernelHeight);
    CNTK_API ParameterInitializer RandomInitializerWithRank(const ParameterInitializer& initializer, int outputRank, int filterRank);

    ///
    /// Denotes Parameter inputs of a Function.
    ///
    class Parameter final : public Variable
    {
        template <typename T>
        friend struct std::hash;

        template <typename ElementType>
        friend Variable Internal::GetVariable(const Microsoft::MSR::CNTK::ComputationNodeBasePtr& node,
                                              std::unordered_map<Microsoft::MSR::CNTK::ComputationNodeBasePtr, Variable>& nodeToVariableMap,
                                              std::unordered_map<Variable, Variable>& placeholderReplacements,
                                              std::unordered_set<FunctionPtr>& allPrimitiveFunctions);

    public:
        ///
        /// Construct a parameter whose initial contents are a copy of the specified 'value'
        ///
        explicit Parameter(const NDArrayViewPtr& value, const std::wstring& name = L"")
            : Parameter(value, name, Internal::GenerateUid(VariableKind::Parameter))
        {}

        // TODO: Constructor to move a specified NDArrayView value

        ///
        /// Construct a parameter of specified shape whose contents are initialized with the specified 'initValue'
        ///
        template<typename ElemType>
        Parameter(const NDShape& shape, ElemType initValue, const DeviceDescriptor& device = DeviceDescriptor::UseDefaultDevice(), const std::wstring& name = L"")
            : Parameter(shape, AsDataType<ElemType>(), ConstantInitializer(initValue), device, name)
        {}

        ///
        /// Construct a constant of specified shape whose contents are initialized with the specified 'initValue'
        ///
        Parameter(const NDShape& shape, DataType dataType, double initValue, const DeviceDescriptor& device = DeviceDescriptor::UseDefaultDevice(), const std::wstring& name = L"")
            : Parameter(shape, dataType, ConstantInitializer(initValue), device, name)
        {}

        ///
        /// Construct a constant of specified shape whose contents are initialized using the specified initializer
        ///
        Parameter(const NDShape& shape, DataType dataType, const ParameterInitializer& initializer, const DeviceDescriptor& device = DeviceDescriptor::UseDefaultDevice(), const std::wstring& name = L"")
            : Variable(shape, VariableKind::Parameter, dataType, nullptr, true, {}, name, Internal::GenerateUid(VariableKind::Parameter))
        {
            m_dataFields->SetValueInitialization(initializer, device);
        }

        ///
        /// DownCast a Variable to a Parameter. Only allowed if the VariableKind is Parameter and throws an exception otherwise.
        ///
        explicit Parameter(const Variable& variable)
            : Variable(variable)
        {
            if (!IsParameter())
                InvalidArgument("A non-parameter Variable being converted to a Parameter");
        }

        ///
        /// Get the value of 'this' parameter
        ///
        NDArrayViewPtr Value() const
        {
            return Variable::Value();
        }

        size_t CurrentValueTimeStamp() const { return m_dataFields->m_valueTimeStamp.load(); }

        void RecordValueUpdate()
        {
            m_dataFields->m_valueTimeStamp++;
        }

    private:
        explicit Parameter(const NDArrayViewPtr& value, const std::wstring& name, const std::wstring& uid)
            : Variable(value->Shape(), VariableKind::Parameter, value->GetDataType(), value->DeepClone(false), true, {}, name, uid)
        {}
    };

    // Implementation note: The Variable type is a value type and not polymorphic in nature. 
    // However we have a couple of derivatives of the type to extend the base interface and thus we ensure that the derived types do not have additional fields.
    // This check is weak in that the derives types may sneak in some additional fields if the base type had some padding at the end, without changing the object size
    // but it should be good enough for catching any accidental addition of fields.
    static_assert(sizeof(Parameter) == sizeof(Variable), "The Parameter type should not have any data fields beyond what its base type 'Variable' has.");

    ///
    /// Denotes Constant inputs of a Function.
    ///
    class Constant final : public Variable
    {
        template <typename T>
        friend struct std::hash;

        template <typename ElementType>
        friend Variable Internal::GetVariable(const Microsoft::MSR::CNTK::ComputationNodeBasePtr& node,
                                              std::unordered_map<Microsoft::MSR::CNTK::ComputationNodeBasePtr, Variable>& nodeToVariableMap,
                                              std::unordered_map<Variable, Variable>& placeholderReplacements,
                                              std::unordered_set<FunctionPtr>& allPrimitiveFunctions);

    public:
        ///
        /// Construct a Constant whose initial contents are a copy of the specified value
        ///
        Constant(const NDArrayViewPtr& value, const std::wstring& name = L"")
            : Constant(value, name, Internal::GenerateUid(VariableKind::Constant))
        {}

        // TODO: Constructor to move a specified NDArrayView value

        ///
        /// Construct a constant of specified shape whose contents are initialized with the specified 'initValue'
        ///
        template<typename ElemType>
        Constant(const NDShape& shape, ElemType initValue, const DeviceDescriptor& device = DeviceDescriptor::UseDefaultDevice(), const std::wstring& name = L"")
            : Constant(shape, AsDataType<ElemType>(), ConstantInitializer(initValue), device, name)
        {}

        ///
        /// Construct a constant of specified shape whose contents are initialized with the specified 'initValue'
        ///
        Constant(const NDShape& shape, DataType dataType, double initValue, const DeviceDescriptor& device = DeviceDescriptor::UseDefaultDevice(), const std::wstring& name = L"")
            : Constant(shape, dataType, ConstantInitializer(initValue), device, name)
        {}

        ///
        /// Create a scalar constant. The specified value is cast to the specified DataType
        ///
        static inline ::CNTK::Constant Scalar(::CNTK::DataType dataType, double value, const ::CNTK::DeviceDescriptor& device = DeviceDescriptor::CPUDevice())
        {
            return Constant({}, dataType, value, device);
        }

        ///
        /// Create a scalar constant. The specified value is cast to the specified DataType
        ///
        template<typename ElementType>
        static inline ::CNTK::Constant Scalar(ElementType value, const ::CNTK::DeviceDescriptor& device = DeviceDescriptor::CPUDevice())
        {
            return Constant({}, value, device);
        }

        ///
        /// DownCast a Variable to a Constant. Only allowed if the VariableKind is Constant and throws an exception otherwise.
        ///
        explicit Constant(const Variable& variable)
            : Variable(variable)
        {
            if (!IsConstant())
                InvalidArgument("A non-constant Variable being converted to a Constant");
        }

        ///
        /// Get the value of 'this' Constant
        ///
        NDArrayViewPtr Value() const
        {
            return Variable::Value();
        }

    private:
        Constant(const NDArrayViewPtr& value, const std::wstring& name, const std::wstring& uid)
            : Variable(value->Shape(), VariableKind::Constant, value->GetDataType(), value->DeepClone(), false, {}, name, uid)
        {}

        ///
        /// Construct a constant of specified shape whose contents are initialized using the specified initializer
        ///
        Constant(const NDShape& shape, DataType dataType, const ParameterInitializer& initializer, const DeviceDescriptor& device = DeviceDescriptor::UseDefaultDevice(), const std::wstring& name = L"")
            : Variable(shape, VariableKind::Constant, dataType, nullptr, false, {}, name, Internal::GenerateUid(VariableKind::Parameter))
        {
            m_dataFields->SetValueInitialization(initializer, device);
        }
    };

    // Implementation note: The Variable type is a value type and not polymorphic in nature. 
    // However we have a couple of derivatives of the type to extend the base interface and thus we ensure that the derived types do not have additional fields.
    // This check is weak in that the derives types may sneak in some additional fields if the base type had some padding at the end, without changing the object size
    // but it should be good enough for catching any accidental addiiton of fields.
    static_assert(sizeof(Constant) == sizeof(Variable), "The Constant type should not have any data fields beyond what its base type 'Variable' has.");
}

namespace std {
    
    template <> struct hash<::CNTK::NDShape>
    {
        size_t operator()(const ::CNTK::NDShape& x) const
        {
            return std::hash<std::wstring>()(x.AsString());
        }
    };

    // TODO: Variable hash should be based on uid.
    template <> struct hash<::CNTK::Variable>
    {
        size_t operator()(const ::CNTK::Variable& x) const
        {
            return std::hash<const void*>()(x.m_dataFields.get());
        }
    };

    template <> struct hash<::CNTK::Parameter>
    {
        size_t operator()(const ::CNTK::Parameter& x) const
        {
            return std::hash<::CNTK::Variable>()(x);
        }
    };

    template <> struct hash<::CNTK::Constant>
    {
        size_t operator()(const ::CNTK::Constant& x) const
        {
            return std::hash<::CNTK::Variable>()(x);
        }
    };
}

namespace CNTK
{
    ///
    /// Encapsulates the internal computation state of a Function computed as part of the 'Forward' call on a Function
    /// that must be passed to a subsequent 'Backward' call on the same Function to backpropagate gradient values
    /// for the same computation backwards through the Function
    ///
    class BackPropState : public std::enable_shared_from_this<BackPropState>
    {
    public:
        ///
        /// Returns the Function that 'this' BackPropState belongs to
        ///
        FunctionPtr Function() const { return m_function; }
        virtual ~BackPropState() {}

    protected:
        BackPropState(const FunctionPtr& function) : m_function(function) {}

    protected:
        FunctionPtr m_function;
    };
    typedef std::shared_ptr<BackPropState> BackPropStatePtr;

    ///
    /// How are Parameters handled when cloning a Function
    ///
    enum class ParameterCloningMethod
    {
        ///
        /// Parameters are shared between the Function being cloned and the new clone
        ///
        Share,

        ///
        /// New learnable Parameters are created and initialized with the current values of the
        /// corresponding Parameters of the Function being cloned
        ///
        Clone,

        ///
        /// Parameters are cloned and made immutable; i.e. Constants in the new clone 
        /// (e.g. for use as a fixed feature extractor)
        ///
        Freeze,
    };

    ///
    /// Represents a function (optionally differentiable w.r.t. its inputs)
    /// A Function denotes a symbolic computation with zero or more input arguments and one or more outputs. 
    /// A Function may be primitive or composite (comprised of other function instances whose inputs and outputs are wired together).
    /// A Function effectively is a computation graph composed of other primitive Functions (denoting computation) as nodes and Variable objects
    /// (denoting data) as the edges and leaves of the graph.
    /// Function class inherits from  IDictionarySerializable to allow derived 'Function' types to specify custom serialization procedure.
    ///
    class Function : public std::enable_shared_from_this<Function>, public IDictionarySerializable
    {
        friend class CompositeFunction;
        friend class Trainer;

    public:
        ///
        /// Computes and stores the values of specified variables in the 'outputs' map, using provided 'inputs' values corresponding
        /// to each leaf variable of the function of VariableKind 'Input'.
        /// The variables specified in the 'outputs' map denote the subset of 'this' Function's output variables that the caller wants to obtain values of. 
        /// Callers may specify the storage to be used for storing the 'outputs' Values or pass null in which case the implementation allocates the actual storage
        /// for the 'outputs' for which the ValuePtr mapping was left null by the caller.
        /// The optional 'outputsToRetainBackwardStateFor' parameter specifies the subset of the Function's output variables for which gradients will be specified
        /// in a subsequent Backward call for backpropagation.
        /// The method returns a BackPropState object containing all intermediate variable values needed during backpropagation of gradients from the 
        /// 'outputsToRetainBackwardStateFor' outputs of the function to any of the inputs of the Function, in a subsequent Backward call.
        /// Note that the returned BackPropState instance also stores a reference to the supplied 'inputs' Values and generated 'outputs' Values
        /// and the user is responsible for ensuring that the contents of the inputs and outputs are unchanged until after any uses of the BackPropState instance
        /// for backpropagating gradients through this function.
        ///
        virtual BackPropStatePtr Forward(const std::unordered_map<Variable, ValuePtr>& arguments,
                                         std::unordered_map<Variable, ValuePtr>& outputs,
                                         const DeviceDescriptor& computeDevice = DeviceDescriptor::UseDefaultDevice(),
                                         const std::unordered_set<Variable>& outputsToRetainBackwardStateFor = {}) = 0;

        ///
        /// Backpropagates supplied 'rootGradientValues' for one or more of the output variables of the Function, to produce gradient Values
        /// corresponding to the specified set of input variables in 'backPropagatedGradientValuesForInputs'.
        /// Callers may specify the actual storage to be used for storing the 'backPropagatedGradientValuesForInputs' Values or leave them to be null
        /// in which case the implementation allocates the actual storage for storing the gradients.
        /// In case an existing storage is specified, the gradients are aggregated with existing values in the specified storage.
        /// The 'state' parameter is an instance of an BackPropState instance obtained from a previous call to the Forward method on 'this; Function for the 
        /// computation that this gradient backpropagation corresponds to.
        ///
        virtual void Backward(const BackPropStatePtr& state,
                              const std::unordered_map<Variable, ValuePtr>& rootGradientValues,
                              std::unordered_map<Variable, ValuePtr>& backPropagatedGradientValuesForInputs) = 0;

        ///
        /// Returns the name of the operation that this Function denotes
        ///
        virtual const std::wstring& OpName() = 0;

    public:

        // Optional overrides

        ///
        /// Destruct this Function.
        ///
        CNTK_API virtual ~Function();

        ///
        /// Clones 'this' Function. The parameters of the Function are either cloned, shared or frozen as specified by the parameterCloneMethod argument and
        /// any variable replacements requested are applied in the cloned Function instance.
        ///
        CNTK_API FunctionPtr Clone(ParameterCloningMethod parameterCloneMethod = ParameterCloningMethod::Clone, const std::unordered_map<Variable, Variable>& replacements = {}) const;

        ///
        /// Generates a dictionary that captures the state of the Function graph underlying this Function.
        ///
        virtual Dictionary Serialize() const override { return Dictionary(); }

        ///
        /// Deserializes a Function from the dictionary.
        /// TODO: add a second overload with a 'function builder' parameter that would allow hooking
        /// user-defined op-codes with custom functionality.
        ///
        CNTK_API static FunctionPtr Deserialize(const Dictionary& dictionary, const ::CNTK::DeviceDescriptor& device = DeviceDescriptor::UseDefaultDevice());

    public:
        ///
        /// Returns the name of 'this' function.
        ///
        const std::wstring& Name() const { return m_name; }

        ///
        /// Returns the internally generated unique name of the function
        ///
        const std::wstring& Uid() const { return m_uid; }

        ///
        /// Returns the primitive Function at the root of the graph of Functions underlying this Function.
        /// If 'this' Function itself is a primitive function then (this->RootFunction() == this).
        ///
        FunctionPtr RootFunction() const
        {
            return (m_rootFunction == nullptr) ? const_cast<Function*>(this)->shared_from_this() : m_rootFunction;
        }

        ///
        /// Returns all Input variables of 'this' Function.
        ///
        std::vector<Variable> Inputs() const
        {
            return *(InputsImpl().get());
        }

        ///
        /// Returns the Output variable of 'this' Function. Throws an exception of 'this' Function has more that one output.
        ///
        Variable Output() const
        {
            if (m_outputs.size() > 1)
                RuntimeError("A Function instance with more than one output cannot be implicitly converted to a Variable");

            return m_outputs[0];
        }

        ///
        /// Returns a vector consisting of all Output variables of 'this' Function.
        ///
        const std::vector<Variable>& Outputs() const { return m_outputs; }

        ///
        /// Returns a set comprising of all input variables of 'this' Function's variables that are not of kind 'Parameter' or 'Constant'.
        ///
        std::vector<Variable> Arguments() const
        {
            return FilteredInputs<Variable>([](const Variable& var) {
                return (var.IsInput() || var.IsOutput());
            });
        }

        ///
        /// Returns the set of all Parameter variables of 'this' Function.
        ///
        std::vector<Parameter> Parameters() const
        {
            return FilteredInputs<Parameter>([](const Variable& var) {
                return var.IsParameter();
            });
        }

        ///
        /// Returns the set of all Constant variables of 'this' Function.
        ///
        std::vector<Constant> Constants() const
        {
            return FilteredInputs<Constant>([](const Variable& var) {
                return var.IsConstant();
            });
        }

        ///
        /// Returns the set of all Constant variables of 'this' Function.
        ///
        std::vector<Variable> Placeholders() const
        {
            return FilteredInputs<Variable>([](const Variable& var) {
                return var.IsPlaceholder();
            });
        }

        ///
        /// Returns the dictionary of attributes of 'this' Function
        ///
        const Dictionary& Attributes() const { return m_attributes; }

        ///
        /// In-place replace specified placeholders in the Function graph with the specified replacements in the map
        ///
        CNTK_API FunctionPtr ReplacePlaceholders(const std::unordered_map<Variable, Variable>& placeholderReplacements);

        ///
        /// In-place replace the only placeholder in the Function graph with the specified replacements in the map
        /// Throws an exception if 'this' Function has multiple placeholders
        ///
        CNTK_API FunctionPtr ReplacePlaceholder(const Variable& placeholderReplacement);

        ///
        /// Save this function graph into a model file
        ///
        CNTK_API void SaveModel(const std::wstring& modelFile, bool useLegacyModelFormat = true);

        ///
        /// Restore the models parameters (in-place) from a model file
        ///
        CNTK_API void RestoreModel(const std::wstring& modelFilePath);

        ///
        /// Load a function from a model file
        ///
        CNTK_API static FunctionPtr LoadModel(DataType dataType, const std::wstring& modelFile, const DeviceDescriptor& computeDevice = DeviceDescriptor::UseDefaultDevice());

        ///
        /// Prints the entire graph underlying this function to stderr
        ///
        CNTK_API void PrintGraph() const;

    private:

        template <typename VariableType, typename FilterFunction>
        std::vector<VariableType> FilteredInputs(FilterFunction&& filterFunc) const
        {
            std::vector<VariableType> filteredInputs;
            std::unordered_set<Variable> uniqueFilteredInputs;
            auto inputs = Inputs();
            for (auto inputVar : inputs)
            {
                if (filterFunc(inputVar) && (uniqueFilteredInputs.find(inputVar) == uniqueFilteredInputs.end()))
                {
                    uniqueFilteredInputs.insert(inputVar);
                    filteredInputs.push_back(VariableType(inputVar));
                }
            }

            return filteredInputs;
        }

        CNTK_API std::shared_ptr<std::vector<Variable>> InputsImpl() const;

        void ValidateOrUpdateOutputs(std::unordered_map<const Function*, size_t>& visitedFunctions, bool& recurrentNodeOutputModified);

        virtual void ReplacePlaceholdersInPlace(const std::unordered_map<Variable, Variable>& placeholderReplacements,
                                                std::unordered_set<const Function*>& visitedFunctions,
                                                std::unordered_set<Variable>& replacedPlaceholders);


        static FunctionPtr Clone(const FunctionPtr& clonee,
                                 ParameterCloningMethod parameterCloneMethod,
                                 const std::unordered_map<Variable, Variable>& replacements,
                                 std::unordered_map<const Function*, FunctionPtr>& cloneMap,
                                 std::unordered_map<Variable, Variable>& leafVariablesCloneMap,
                                 std::unordered_map<Variable, Variable>& placeholderReplacements);

        // Disallow copy and move construction and assignment
        Function(const Function&) = delete; Function(Function&&) = delete; Function& operator=(const Function&) = delete; Function& operator=(Function&&) = delete;

    protected:
        ///
        /// Protected constructor for derived 'Function' types to specify the actual input and output variables for the (primitive) Function instance.
        ///
        Function(const std::vector<Variable>& inputs, const std::vector<Variable>& outputs, Dictionary&& functionConfig, const std::wstring& name = L"", const std::wstring& uid = Internal::GenerateUid(L"UserDefinedFunction"))
            : Function(inputs, outputs, std::move(functionConfig), nullptr, name, uid)
        {}

        /// Restores the state of the 'this' function in place using the provided dictionary.
        /// Structurally, 'this' function graph has to be identical to the state captured in the dictionary.
        CNTK_API virtual void RestoreFromCheckpoint(const Dictionary& dictionary);

    private:

        CNTK_API Function(const std::vector<Variable>& inputs, const std::vector<Variable>& outputs, Dictionary&& functionConfig, const FunctionPtr& rootFunction, const std::wstring& name, const std::wstring& uid);

        std::vector<Variable> m_inputs;
        std::vector<Variable> m_outputs;

        FunctionPtr m_rootFunction; // nullptr for primitive function instances
        std::wstring m_name;
        std::wstring m_uid;
        Dictionary m_attributes;
    };

    ///
    /// Create an instance of the CNTK built-in elementwise negate operation with the specified input operand.
    ///
    CNTK_API FunctionPtr Negate(const Variable& operand, const std::wstring& name = L"");

    ///
    /// Unary negation operator corresponding to the Negate operation
    ///
    inline FunctionPtr operator-(const Variable& operand)
    {
        return Negate(operand);
    }

    ///
    /// Create an instance of the CNTK built-in elementwise sigmoid operation with the specified input operand.
    ///
    CNTK_API FunctionPtr Sigmoid(const Variable& operand, const std::wstring& name = L"");

    ///
    /// Create an instance of the CNTK built-in elementwise tanh operation with the specified input operand.
    ///
    CNTK_API FunctionPtr Tanh(const Variable& operand, const std::wstring& name = L"");

    ///
    /// Create an instance of the CNTK built-in elementwise linear rectifier operation with the specified input operand.
    ///
    CNTK_API FunctionPtr ReLU(const Variable& operand, const std::wstring& name = L"");

    ///
    /// Create an instance of the CNTK built-in elementwise exp operation with the specified input operand.
    ///
    CNTK_API FunctionPtr Exp(const Variable& operand, const std::wstring& name = L"");

    ///
    /// Create an instance of the CNTK built-in elementwise log operation with the specified input operand.
    ///
    CNTK_API FunctionPtr Log(const Variable& operand, const std::wstring& name = L"");

    ///
    /// Create an instance of the CNTK built-in elementwise square operation with the specified input operand.
    ///
    CNTK_API FunctionPtr Square(const Variable& operand, const std::wstring& name = L"");

    ///
    /// Create an instance of the CNTK built-in elementwise square-root operation with the specified input operand.
    ///
    CNTK_API FunctionPtr Sqrt(const Variable& operand, const std::wstring& name = L"");

    ///
    /// Create an instance of the CNTK built-in elementwise round operation with the specified input operand.
    ///
    CNTK_API FunctionPtr Round(const Variable& operand, const std::wstring& name = L"");

    ///
    /// Create an instance of the CNTK built-in elementwise floor operation with the specified input operand.
    ///
    CNTK_API FunctionPtr Floor(const Variable& operand, const std::wstring& name = L"");

    ///
    /// Create an instance of the CNTK built-in elementwise ceil operation with the specified input operand.
    ///
    CNTK_API FunctionPtr Ceil(const Variable& operand, const std::wstring& name = L"");

    ///
    /// Create an instance of the CNTK built-in elementwise abs operation with the specified input operand.
    ///
    CNTK_API FunctionPtr Abs(const Variable& operand, const std::wstring& name = L"");

    ///
    /// Create an instance of the CNTK built-in elementwise reciprocal operation with the specified input operand.
    ///
    CNTK_API FunctionPtr Reciprocal(const Variable& operand, const std::wstring& name = L"");

    ///
    /// Create an instance of the CNTK built-in softmax operation on specified tensor input operand
    ///
    CNTK_API FunctionPtr Softmax(const Variable& operand, const std::wstring& name = L"");

    ///
    /// Create an instance of the CNTK built-in hardmax operation on specified tensor input operand
    ///
    CNTK_API FunctionPtr Hardmax(const Variable& operand, const std::wstring& name = L"");

    ///
    /// Create an instance of the CNTK built-in transpose dimensions operation on specified tensor input operand
    ///
    CNTK_API FunctionPtr TransposeAxes(const Variable& operand, const Axis& axis1, const Axis& axis2, const std::wstring& name = L"");

    ///
    /// Create an instance of the CNTK built-in transpose operation on the specified 1D or 2D input operand
    ///
    CNTK_API FunctionPtr Transpose(const Variable& operand, const std::wstring& name = L"");

    ///
    /// Create an instance of the slice operation on specified tensor input operand
    ///
    CNTK_API FunctionPtr Slice(const Variable& operand, const Axis& axis, int beginIndex, int endIndex, const std::wstring& name = L"");

    ///
    /// Create an instance of the random_sample operation on specified sampling weights input vector
    ///
    // TODO: The initial random seed should be specifiable
    CNTK_API FunctionPtr RandomSample(const Variable& operand, size_t numSamples, bool allowDuplicates, const std::wstring& name /*= L""*/);

    ///
    /// Create an instance of the random_sample_inclusion_frequency operation on specified sampling weights input vector
    ///
    // TODO: The initial random seed should be specifiable
    CNTK_API FunctionPtr RandomSampleInclusionFrequency(const Variable& operand, size_t numSamples, bool allowDuplicates, const std::wstring& name /*= L""*/);

    ///
    /// Create an instance of the dropout operation on specified tensor input operand
    ///
    // TODO: The initial random seed should be specifiable
    CNTK_API FunctionPtr Dropout(const Variable& operand, double dropoutRate, const std::wstring& name = L"");

    ///
    /// Create an instance of the reshape operation on specified tensor input operand
    ///
    CNTK_API FunctionPtr Reshape(const Variable& operand, const NDShape& newShape, const std::wstring& name = L"");

    ///
    /// Create an instance of the CNTK built-in elementwise tensor addition operation with the specified input operands.
    ///
    CNTK_API FunctionPtr Plus(const Variable& leftOperand, const Variable& rightOperand, const std::wstring& name = L"");

    ///
    /// Binary addition operator corresponding to the Plus operation
    ///
    inline FunctionPtr operator+(const Variable& leftOperand, const Variable& rightOperand)
    {
        return Plus(leftOperand, rightOperand);
    }

    ///
    /// Create an instance of the CNTK built-in elementwise tensor subtraction operation with the specified input operands.
    ///
    CNTK_API FunctionPtr Minus(const Variable& leftOperand, const Variable& rightOperand, const std::wstring& name = L"");

    ///
    /// Binary minus operator corresponding to the Minus operation
    ///
    inline FunctionPtr operator-(const Variable& leftOperand, const Variable& rightOperand)
    {
        return Minus(leftOperand, rightOperand);
    }

    ///
    /// Create an instance of the CNTK built-in elementwise multiplication operation on specified tensor input operands.
    ///
    CNTK_API FunctionPtr ElementTimes(const Variable& leftOperand, const Variable& rightOperand, const std::wstring& name = L"");

    ///
    /// Create an instance of the CNTK built-in elementwise division operation on specified tensor input operands.
    ///
    CNTK_API FunctionPtr ElementDivide(const Variable& leftOperand, const Variable& rightOperand, const std::wstring& name = L"");

    ///
    /// Create an instance of the CNTK built-in elementwise equality comparison operation on specified tensor input operands.
    ///
    CNTK_API FunctionPtr Equal(const Variable& leftOperand, const Variable& rightOperand, const std::wstring& name = L"");

    ///
    /// Create an instance of the CNTK built-in elementwise not-equal comparison operation on specified tensor input operands.
    ///
    CNTK_API FunctionPtr NotEqual(const Variable& leftOperand, const Variable& rightOperand, const std::wstring& name = L"");

    ///
    /// Create an instance of the CNTK built-in elementwise less than comparison operation on specified tensor input operands.
    ///
    CNTK_API FunctionPtr Less(const Variable& leftOperand, const Variable& rightOperand, const std::wstring& name = L"");

    ///
    /// Create an instance of the CNTK built-in elementwise less than or equal to comparison operation on specified tensor input operands.
    ///
    CNTK_API FunctionPtr LessEqual(const Variable& leftOperand, const Variable& rightOperand, const std::wstring& name = L"");

    ///
    /// Create an instance of the CNTK built-in elementwise greater than comparison operation on specified tensor input operands.
    ///
    CNTK_API FunctionPtr Greater(const Variable& leftOperand, const Variable& rightOperand, const std::wstring& name = L"");

    ///
    /// Create an instance of the CNTK built-in elementwise greater than or equal to comparison operation on specified tensor input operands.
    ///
    CNTK_API FunctionPtr GreaterEqual(const Variable& leftOperand, const Variable& rightOperand, const std::wstring& name = L"");

    ///
    /// Create an instance of the CNTK built-in tensor multiplication operation with the specified input operands.
    /// TODO: Specify the constraints on the shapes of the operands.
    /// TODO: Document inferInputRankToMap
    ///
    CNTK_API FunctionPtr Times(const Variable& leftOperand, const Variable& rightOperand, size_t outputRank, int inferInputRankToMap, const std::wstring& name = L"");

    ///
    /// Create an instance of the CNTK built-in tensor multiplication operation with the specified input operands.
    /// TODO: Specify the constraints on the shapes of the operands.
    /// TODO: Document inferInputRankToMap
    ///
    inline FunctionPtr Times(const Variable& leftOperand, const Variable& rightOperand, size_t outputRank, const std::wstring& name = L"")
    {
        return Times(leftOperand, rightOperand, outputRank, /*inferInputRankToMap =*/ -1, name);
    }

    ///
    /// Create an instance of the CNTK built-in tensor multiplication operation with the specified input operands.
    /// TODO: Specify the constraints on the shapes of the operands.
    /// TODO: Document inferInputRankToMap
    ///
    inline FunctionPtr Times(const Variable& leftOperand, const Variable& rightOperand, const std::wstring& name = L"")
    {
        return Times(leftOperand, rightOperand, /*outputRank =*/ 1, name);
    }

    ///
    /// Create an instance of the CNTK built-in matrix multiplication operation with the transpose of the left input operand
    /// and the specified right operand. Only accepts left operands of ranks 1 or 2.
    /// TODO: Specify the constraints on the shapes of the operands.
    ///
    CNTK_API FunctionPtr TransposeTimes(const Variable& leftOperand, const Variable& rightOperand, size_t outputRank, const std::wstring& name = L"");

    ///
    /// Create an instance of the CNTK built-in matrix multiplication operation with the transpose of the left input operand
    /// and the specified right operand. Only accepts left operands of ranks 1 or 2.
    /// TODO: Specify the constraints on the shapes of the operands.
    ///
    inline FunctionPtr TransposeTimes(const Variable& leftOperand, const Variable& rightOperand, const std::wstring& name = L"")
    {
        return TransposeTimes(leftOperand, rightOperand, /*outputRank =*/ 1, name);
    }

    ///
    /// Create an instance of the CNTK built-in operation to compute binary cross-entropy for specified input operands.
    ///
    CNTK_API FunctionPtr BinaryCrossEntropy(const Variable& prediction, const Variable& targets, const std::wstring& name = L"");

    ///
    /// Create an instance of the CNTK built-in operation to compute weighted binary cross-entropy for specified input operands.
    ///
    CNTK_API FunctionPtr WeightedBinaryCrossEntropy(const Variable& prediction, const Variable& targets, const Variable& weights, const std::wstring& name = L"");

    ///
    /// Create an instance of the CNTK built-in operation to compute squared-error for specified input operands.
    ///
    CNTK_API FunctionPtr SquaredError(const Variable& prediction, const Variable& targets, const std::wstring& name = L"");

    ///
    /// Create an instance of the CNTK built-in operation to compute cross-entropy with softmax for specified input operands.
    ///
    CNTK_API FunctionPtr CrossEntropyWithSoftmax(const Variable& prediction, const Variable& labels, const Axis& axis, const std::wstring& name = L"");

    ///
    /// Create an instance of the CNTK built-in operation to compute cross-entropy with softmax for specified input operands.
    ///
    inline FunctionPtr CrossEntropyWithSoftmax(const Variable& prediction, const Variable& labels, const std::wstring& name = L"")
    {
        return CrossEntropyWithSoftmax(prediction, labels, Axis(0), name);
    }

    ///
    /// Create an instance of the CNTK built-in operation for computing the classification prediction error for specified operands.
    ///
    CNTK_API FunctionPtr ClassificationError(const Variable& prediction, const Variable& labels, size_t topN, const Axis& axis, const std::wstring& name = L"");

    ///
    /// Create an instance of the CNTK built-in operation for computing the classification prediction error for specified operands.
    ///
    inline FunctionPtr ClassificationError(const Variable& prediction, const Variable& labels, size_t topN, const std::wstring& name = L"")
    {
        return ClassificationError(prediction, labels, topN, Axis(0), name);
    }

    ///
    /// Create an instance of the CNTK built-in operation for computing the classification prediction error for specified operands.
    ///
    inline FunctionPtr ClassificationError(const Variable& prediction, const Variable& labels, const Axis& axis, const std::wstring& name = L"")
    {
        return ClassificationError(prediction, labels, /*topN =*/ 1, axis, name);
    }

    ///
    /// Create an instance of the CNTK built-in operation for computing the classification prediction error for specified operands.
    ///
    inline FunctionPtr ClassificationError(const Variable& prediction, const Variable& labels, const std::wstring& name = L"")
    {
        return ClassificationError(prediction, labels, Axis(0), name);
    }

    ///
    /// Create an instance of the CNTK built-in operation for getting the past value along the lone dynamic axis of the specified operand.
    /// Throws an exception of the operand has more than one dynamic axis.
    ///
    CNTK_API FunctionPtr PastValue(const Variable& operand, const Variable& initialState, size_t offset = 1, const std::wstring& name = L"");

    ///
    /// Create an instance of the CNTK built-in operation for getting the past value along the lone dynamic axis of the specified operand.
    /// This overload uses an initial state value of 0.
    /// Throws an exception of the operand has more than one dynamic axis.
    ///
    inline FunctionPtr PastValue(const Variable& operand, size_t offset = 1, const std::wstring& name = L"")
    {
        static const auto defaultInitialState = Constant::Scalar(0.0f);
        return PastValue(operand, defaultInitialState, offset, name);
    }

    ///
    /// Create an instance of the CNTK built-in operation for getting the future value along the lone dynamic axis of the specified operand.
    /// Throws an exception of the operand has more than one dynamic axis.
    ///
    CNTK_API FunctionPtr FutureValue(const Variable& operand, const Variable& initialState, size_t offset = 1, const std::wstring& name = L"");

    ///
    /// Create an instance of the CNTK built-in operation for getting the future value along the lone dynamic axis of the specified operand.
    /// This overload uses an initial state value of 0.
    /// Throws an exception of the operand has more than one dynamic axis.
    ///
    inline FunctionPtr FutureValue(const Variable& operand, size_t offset = 1, const std::wstring& name = L"")
    {
        static const auto defaultInitialState = Constant::Scalar(0.0f);
        return FutureValue(operand, defaultInitialState, offset, name);
    }

    ///
    /// Create an instance of the CNTK built-in sum reduction operation on specified tensor input operand along all the axes
    ///
    CNTK_API FunctionPtr ReduceSum(const Variable& operand, const std::wstring& name = L"");

    ///
    /// Create an instance of the CNTK built-in sum reduction operation on specified tensor input operand along the specified axis
    ///
    CNTK_API FunctionPtr ReduceSum(const Variable& operand, const Axis& axis, const std::wstring& name = L"");

    ///
    /// Create an instance of the CNTK built-in LogSum reduction operation on specified tensor input operand along the specified axis
    ///
    CNTK_API FunctionPtr ReduceLogSum(const Variable& operand, const Axis& axis, const std::wstring& name = L"");

    ///
    /// Create an instance of the CNTK built-in Mean reduction operation on specified tensor input operand along the specified axis
    ///
    CNTK_API FunctionPtr ReduceMean(const Variable& operand, const Axis& axis, const std::wstring& name = L"");

    ///
    /// Create an instance of the CNTK built-in Max reduction operation on specified tensor input operand along the specified axis
    ///
    CNTK_API FunctionPtr ReduceMax(const Variable& operand, const Axis& axis, const std::wstring& name = L"");

    ///
    /// Create an instance of the CNTK built-in Min reduction operation on specified tensor input operand along the specified axis
    ///
    CNTK_API FunctionPtr ReduceMin(const Variable& operand, const Axis& axis, const std::wstring& name = L"");

    ///
    /// Per dimension mean-variance normalization of the specified input operand.
    ///
    CNTK_API FunctionPtr PerDimMeanVarianceNormalize(const Variable& operand, const NDArrayViewPtr& mean, const NDArrayViewPtr& invStdDev, const std::wstring& name = L"");

    ///
    /// TODO:
    ///
    CNTK_API FunctionPtr Convolution(const Variable& convolutionMap,
                                     const Variable& operand,
                                     const NDShape& strides = {1},
                                     const std::vector<bool>& sharing = {true},
                                     const std::vector<bool>& autoPadding = {true},
                                     const NDShape& lowerPad = {0},
                                     const NDShape& upperPad = {0},
                                     bool transpose = false,
                                     size_t maxTempMemSizeInSamples = 0,
                                     const std::wstring& name = L"");

    ///
    /// Create an instance of the CNTK built-in ROI pooling operation on specified tensor input operands with the specified output shape
    ///
    CNTK_API FunctionPtr ROIPooling(const Variable& convolutionMap, const Variable& rois, const NDShape& roiOutputShape, const std::wstring& name = L"");

    ///
    /// TODO:
    ///
    enum class PoolingType
    {
        Max,
        Average,
    };

    ///
    /// TODO:
    ///
    CNTK_API FunctionPtr Pooling(const Variable& operand,
                                 PoolingType poolingType,
                                 const NDShape& poolingWindowShape,
                                 const NDShape& strides = {1},
                                 const std::vector<bool>& autoPadding = {false},
                                 const NDShape& lowerPad = {0},
                                 const NDShape& upperPad = {0},
                                 const std::wstring& name = L"");

    ///
    /// TODO:
    ///
    // TODO: Do we need a separate "spatial" parameter or can it be inferred from the tensor dimensions
    CNTK_API FunctionPtr BatchNormalization(const Variable& operand,
                                            const Variable& scale,
                                            const Variable& bias,
                                            const Variable& runningMean,
                                            const Variable& runningInvStd,
                                            bool spatial,
                                            double normalizationTimeConstant = 0,
                                            double blendTimeConstant = 0,
                                            double epsilon = 0.00001,
                                            bool useCuDNNEngine = false,
                                            const std::wstring& name = L"");

    ///
    /// Create an instance of the CNTK built-in elementwise clip operation on the tensor operand
    ///
    CNTK_API FunctionPtr Clip(const Variable& operand, const Variable& min, const Variable& max, const std::wstring& name = L"");

    ///
    /// Create an instance of the CNTK built-in elementwise choice operation using a condition tensor for specified tensor operands.
    ///
    CNTK_API FunctionPtr ElementSelect(const Variable& condition, const Variable& leftOperand, const Variable& rightOperand, const std::wstring& name = L"");

    ///
    /// Create an instance of the CNTK built-in splice operation to splice together all the specified tensor operands into a single output tensor
    ///
    CNTK_API FunctionPtr Splice(const std::vector<Variable>& operands, const Axis& axis, const std::wstring& name = L"");

    ///
    /// Create a new Function instance which just combines the outputs of the specified list of 'operands' Functions such that the 'Outputs' of the 
    /// new 'Function' are union of the 'Outputs' of each of the specified 'operands' Functions.
    /// E.g. When creating a classification model, typically the CrossEntropy loss Function and the ClassificationError Function comprise the two roots
    /// of the computation graph which can be "Combine"d to create a single Function with 2 outputs; viz. CrossEntropy loss and ClassificationError output.
    ///
    CNTK_API FunctionPtr Combine(const std::vector<Variable>& operands, const std::wstring& name = L"");

    ///
    /// Creates a new Function instance which is just an alias of the specified operand.
    ///
    CNTK_API FunctionPtr Alias(const Variable& operand, const std::wstring& name = L"");

    namespace Sequence
    {
        CNTK_API FunctionPtr IsFirst(const Variable& operand, const std::wstring& name = L"");
        CNTK_API FunctionPtr IsLast(const Variable& operand, const std::wstring& name = L"");

        CNTK_API FunctionPtr Slice(const Variable& operand, int beginIndex, int endIndex, const std::wstring& name = L"");

        ///
        /// Create an instance of the CNTK built-in sum reduction operation on specified tensor input operand along the operands lone dynamic sequence axis
        ///
        CNTK_API FunctionPtr ReduceSum(const Variable& operand, const std::wstring& name = L"");

        CNTK_API FunctionPtr First(const Variable& operand, const std::wstring& name = L"");
        CNTK_API FunctionPtr Last(const Variable& operand, const std::wstring& name = L"");

        CNTK_API FunctionPtr Where(const Variable& condition, const std::wstring& name = L"");
        CNTK_API FunctionPtr Gather(const Variable& operand, const Variable& condition, const std::wstring& name = L"");
        CNTK_API FunctionPtr Scatter(const Variable& operand, const Variable& condition, const std::wstring& name = L"");

        CNTK_API FunctionPtr BroadcastAs(const Variable& operand, const Variable& broadcastAs, const std::wstring& name = L"");
    }

    ///
    /// A collection of key-value pairs that represents a training parameter schedule
    /// (e.g., learning rate, momentum schedule) in terms of the number of samples.
    /// This class is designed to simplify Learner's factory methods and provides a number of 
    /// convenience constructors to allow easy conversion from a single value, a vector of values 
    /// and a list of pairs to the training schedule. For example, a learning rate schedule 
    /// { { 10, 0.5 }, { 100, 0.3 }, { 20, 0.2 } } indicates that the rate of 0.5 should be
    /// used for the first 10 samples, followed by 0.3 for the next 100 samples, and then 0.2 for
    /// the remaining 20 samples or until the end of training if it takes longer.
    ///
    template <typename T>
    class TrainingParameterSchedule : public IDictionarySerializable
    {
    public:
        ///
        /// Indicates whether the values in the schedule are specified on the per-sample or 
        /// per-minibatch basis.
        ///
        enum class UnitType : unsigned int
        {
            Sample = 0,
            Minibatch = 1,
        };

        ///
        /// A special value that can be used for the epochSize to indicate that the schedule is sweep-based.
        ///
        static const size_t FullDataSweep = 0;

        ///
        /// Create a schedule with a constant parameter value.
        ///
        CNTK_API TrainingParameterSchedule(T value, UnitType unit = UnitType::Sample);

        ///
        /// Create a schedule where the parameter changes its value every 'epochSize' samples:
        /// schedule[0] is used for the first 'epochSize' samples, schedule[1] -- for the second,
        /// and so on. The last value is then used repeatedly until the end of training.
        ///
        CNTK_API TrainingParameterSchedule(const std::vector<T>& schedule, size_t epochSize = FullDataSweep, UnitType unit = UnitType::Sample);

        ///
        /// Create a schedule using the list of key-value pairs, where the key specifies 
        /// the number of epochs the parameter should maintain the corresponding value,
        /// (which 'epochSize' samples in each epoch). The value from the last pair is used 
        /// repeatedly until the end of training. For example, {{1, 0.05}, {2, 0.1}, {1, 0.005}} 
        /// and epochSize = 100, corresponds to a schedule where the value of '0.05' is used for 
        /// the first 100 samples, then '0.1' is used for the second 200 samples, 
        /// after which the values is switched to '0.005'.
        ///
        CNTK_API TrainingParameterSchedule(const std::vector<std::pair<size_t, T>>& schedule, size_t epochSize = FullDataSweep, UnitType unit = UnitType::Sample);

        ///
        /// Returns a value corresponding to the absolute sample (or sweep) 
        /// count from the beginning of training.
        ///
        CNTK_API const T& operator[](size_t count) const;

        ///
        /// Returns the unit type for 'this' training parameter schedule. 
        /// In case when the values are specified on the per-Minibatch basis, they are
        /// re-scaled by the learner using the actual minibatch size in samples.
        ///
        UnitType Unit() const { return m_unit; }

        bool IsSweepBased() const { return m_epochSize == FullDataSweep; }

        CNTK_API virtual ~TrainingParameterSchedule();

        CNTK_API TrainingParameterSchedule(const TrainingParameterSchedule<T>&); 
        CNTK_API TrainingParameterSchedule(TrainingParameterSchedule<T>&&); 
        CNTK_API TrainingParameterSchedule<T>& operator=(const TrainingParameterSchedule<T>&); 
        CNTK_API TrainingParameterSchedule<T>& operator=(TrainingParameterSchedule<T>&&);

        CNTK_API virtual Dictionary Serialize() const override;

        virtual size_t CurrentVersion() const override { return s_serializationVersion; }

        CNTK_API static TrainingParameterSchedule<T> Deserialize(const Dictionary& dictionary);

    private:
        CNTK_API void ConstructSchedule(const std::vector<std::pair<size_t, T>>& schedule);

        CNTK_API TrainingParameterSchedule(const Dictionary& dictionary);

        static const size_t s_serializationVersion = 1;

    protected:           
        std::map<size_t, T> m_schedule;
        UnitType m_unit;
        size_t m_epochSize;
    };

    template <typename T, typename TrainingParameterSchedule<T>::UnitType U>
    class TrainingParameterPerUnitSchedule : public TrainingParameterSchedule<T>
    {
    public:
        TrainingParameterPerUnitSchedule(double value) 
            : TrainingParameterSchedule<T>::TrainingParameterSchedule(value, U)
        { }
        
        TrainingParameterPerUnitSchedule(const std::vector<double>& schedule, size_t epochSize = FullDataSweep) 
            : TrainingParameterSchedule<T>::TrainingParameterSchedule(schedule, epochSize, U)
        { }
        
        TrainingParameterPerUnitSchedule(const std::vector<std::pair<size_t, double>>& schedule, size_t epochSize = FullDataSweep) 
            : TrainingParameterSchedule<T>::TrainingParameterSchedule(schedule, epochSize, U)
        { }

#ifdef SWIG // for Python interop (adds indexer)
        const double __getitem__(size_t count) const
        {
            return TrainingParameterSchedule<T>::operator[](count);
        }
#endif
    };

    ///
    /// Training parameter schedule with per-sample values.
    ///
    template <typename T>
    using TrainingParameterPerSampleSchedule = TrainingParameterPerUnitSchedule<T, TrainingParameterSchedule<T>::UnitType::Sample>;

    ///
    /// Training parameter schedule with per-minibatch values.
    ///
    template <typename T>
    using TrainingParameterPerMinibatchSchedule = TrainingParameterPerUnitSchedule<T, TrainingParameterSchedule<T>::UnitType::Minibatch>;

    typedef TrainingParameterSchedule<double> LearningRateSchedule;
    typedef TrainingParameterPerSampleSchedule<double> LearningRatePerSampleSchedule;
    typedef TrainingParameterPerMinibatchSchedule<double> LearningRatePerMinibatchSchedule;

    typedef TrainingParameterSchedule<double> MomentumSchedule;
    typedef TrainingParameterPerSampleSchedule<double> MomentumPerSampleSchedule;
    typedef TrainingParameterPerMinibatchSchedule<double> MomentumPerMinibatchSchedule;

    ///
    /// This class allows to specify momentum as time constant in place of momentum per sample in 
    /// all of Learners factory methods. The specified values are then automatically converted into 
    /// per sample values.
    ///
    class MomentumAsTimeConstantSchedule: public TrainingParameterSchedule<double>
    {
    public:
        MomentumAsTimeConstantSchedule(double value) 
            : TrainingParameterSchedule<double>::TrainingParameterSchedule(value)
        { 
            ConvertToPerSampleValues();
        }
        
        MomentumAsTimeConstantSchedule(const std::vector<double>& schedule, size_t epochSize = FullDataSweep) 
            : TrainingParameterSchedule<double>::TrainingParameterSchedule(schedule, epochSize) 
        { 
            ConvertToPerSampleValues();
        }
        
        MomentumAsTimeConstantSchedule(const std::vector<std::pair<size_t, double>>& schedule, size_t epochSize = FullDataSweep) 
            : TrainingParameterSchedule<double>::TrainingParameterSchedule(schedule, epochSize)
        { 
            ConvertToPerSampleValues();
        }

#ifdef SWIG // for Python interop (adds indexer)
        const double __getitem__(size_t count) const
        {
            return operator[](count);
        }
#endif

    private:
        CNTK_API void ConvertToPerSampleValues();
    };

    ///
    /// A collection of additional options that affect parameter updates and 
    /// are applicable for all standard learners 
    ///
    struct AdditionalLearningOptions
    {
        double l1RegularizationWeight = 0.0;
        double l2RegularizationWeight = 0.0;
        TrainingParameterSchedule<double> gaussianNoiseInjectionStdDev = 0.0;
        double gradientClippingThresholdPerSample = std::numeric_limits<double>::infinity();
        bool gradientClippingWithTruncation = true;
    };

    ///
    /// A struct that combines a number of minibatch properties required by the learner.
    ///
    struct MinibatchInfo
    {
        MinibatchInfo(size_t numSamples, bool sweepEnd = false, NDArrayViewPtr trainingLossValue = nullptr, NDArrayViewPtr evalCriterionValue = nullptr) 
            : numberOfSamples(numSamples), sweepEnd(sweepEnd),  trainingLossValue(trainingLossValue), evalCriterionValue(evalCriterionValue)
        {}

        size_t numberOfSamples;
        bool sweepEnd; 
        NDArrayViewPtr trainingLossValue;
        NDArrayViewPtr evalCriterionValue;
    };

    ///
    /// Abstraction for learning a subset of parameters of a learnable function using first order gradient values
    /// For e.g momentum, AdaGrad, RMSProp etc. are different types of learners with their own algorithms for
    /// learning parameter values using first order gradients.
    ///
    class Learner : public std::enable_shared_from_this<Learner>, public IDictionarySerializable
    {
    public:
        //
        // Method to update the parameters associated with this learner. By returning false, this method indicates that
        // learning has stopped for all of the parameters associated with this learner
        //
        virtual bool Update(const std::unordered_map<Parameter, NDArrayViewPtr>& gradientValues, const MinibatchInfo& minibatchInfo) = 0;

        ///
        /// Returns the set of parameters associated with this learner.
        ///
        const std::vector<Parameter>& Parameters() const { return m_parameters; }

        ///
        /// Optionally overridable method to checkpoint the learner's state.
        ///
        virtual Dictionary Serialize() const override { return Dictionary(); }

        ///
        /// Optionally overridable method to restore the learner's state from a previous checkpoint.
        ///
        virtual void RestoreFromCheckpoint(const Dictionary&) { NOT_IMPLEMENTED }

        ///
        /// Destruct this Learner.
        ///
        virtual ~Learner() {}

        ///
        /// This method needs to be explicitly overriden in subclasses.
        ///
        virtual size_t CurrentVersion() const override { NOT_IMPLEMENTED }

        ///
        /// Sets a new learning rate overriding the schedule parameter used to construct this learner.
        ///
        virtual void ResetLearningRate(const LearningRateSchedule& learningRateSchedule)
        {
            m_learningRateSchedule = learningRateSchedule;
        }

        ///
        /// Resets smoothed gradients.
        ///
        virtual void ResetSmoothedGradients() = 0;

        ///
        /// Returns current (per-sample) learning rate.
        ///
        virtual double LearningRate(size_t minibatchSize = 1) const
        {
            auto learningRate = GetCurrentTrainingParameterValue<double>(m_learningRateSchedule);
            if (m_learningRateSchedule.Unit() == LearningRateSchedule::UnitType::Minibatch)
            {
                // learning rate needs to be converted to the per-sample value.
                return (minibatchSize == 0) ? 0.0 : learningRate / minibatchSize;
            }

            return learningRate;
        }

    protected:
        ///
        /// Retrieves and returns current value from the training parameter schedule.
        ///
        template <typename ElementType> 
        ElementType GetCurrentTrainingParameterValue(const TrainingParameterSchedule<ElementType>& schedule) const
        {
            if (schedule.IsSweepBased())
            {
                return schedule[m_sweepCount];
            }
            else
            {
                return schedule[m_sampleCount];
            }
        }

        Learner(const std::vector<Parameter>& parameters, const LearningRateSchedule& learningRateSchedule)
            : m_parameters(parameters),
            m_learningRateSchedule(learningRateSchedule),
            m_sampleCount(0),
            m_minibatchCount(0),
            m_sweepCount(0)
        {}

        std::vector<Parameter> m_parameters;
        LearningRateSchedule m_learningRateSchedule;
        size_t m_sampleCount;
        size_t m_minibatchCount;
        size_t m_sweepCount;
    };

    ///
    /// Create an instance of the CNTK built-in SGD learner.
    ///
    CNTK_API LearnerPtr SGDLearner(const std::vector<Parameter>& parameters,
                                   const LearningRateSchedule& learningRateSchedule,
                                   AdditionalLearningOptions additionalOptions = AdditionalLearningOptions());

    ///
    /// Create an instance of the CNTK built-in Momentum SGD learner.
    ///
    CNTK_API LearnerPtr MomentumSGDLearner(const std::vector<Parameter>& parameters,
                                           const LearningRateSchedule& learningRateSchedule,
                                           const MomentumSchedule& momentumSchedule,
                                           AdditionalLearningOptions additionalOptions = AdditionalLearningOptions());

    ///
    /// Create an instance of the CNTK built-in Nesterov's accelerated SGD learner.
    ///
    CNTK_API LearnerPtr NesterovLearner(const std::vector<Parameter>& parameters,
                                        const LearningRateSchedule& learningRateSchedule,
                                        const MomentumSchedule& momentumSchedule,
                                        AdditionalLearningOptions additionalOptions = AdditionalLearningOptions());

    static MomentumSchedule DefaultVarianceMomentum = MomentumAsTimeConstantSchedule(2 * 3600 * 100);

    ///
    /// Create an instance of the CNTK built-in Adam learner (only the low-memory variant is supported at the moment).
    ///
    CNTK_API LearnerPtr AdamLearner(const std::vector<Parameter>& parameters,
                                    const LearningRateSchedule& learningRateSchedule,
                                    const MomentumSchedule& momentumSchedule,
                                    const MomentumSchedule& varianceMomentumSchedule = DefaultVarianceMomentum,
                                    bool lowMemory = true,
                                    AdditionalLearningOptions additionalOptions = AdditionalLearningOptions());

    ///
    /// Create an instance of the CNTK built-in AdaGrad learner.
    ///
    CNTK_API LearnerPtr AdaGradLearner(const std::vector<Parameter>& parameters,
                                       const LearningRateSchedule& learningRateSchedule,
                                       bool needAveMultiplier = true,
                                       AdditionalLearningOptions additionalOptions = AdditionalLearningOptions());

    ///
    /// Create an instance of the CNTK built-in RMSProp learner.
    ///
    CNTK_API LearnerPtr RMSPropLearner(const std::vector<Parameter>& parameters,
                                       const LearningRateSchedule& learningRateSchedule,
                                       double gamma,
                                       double inc,
                                       double dec,
                                       double max,
                                       double min,
                                       bool needAveMultiplier = true,
                                       AdditionalLearningOptions additionalOptions = AdditionalLearningOptions());

    ///
    /// Trainer is the top-level abstraction responsible for the orchestration of the training of a model
    /// using the specified learners and training data either explicitly supplied as Value objects or from
    /// a MinibatchSource object.
    ///
    class Trainer 
    {
    public:
        ///
        /// Construct a Trainer to train the specified 'model' with the specified 'trainingLoss' Variable as the training criterion
        /// and using the specified set of 'parameterLearners' for updating the model's parameters using computed gradients.
        ///
        CNTK_API Trainer(const FunctionPtr& model, const FunctionPtr& lossFunction, const std::vector<LearnerPtr>& parameterLearners);

        ///
        /// Construct a Trainer to train the specified 'model' with the specified 'trainingLoss' as the training criterion,
        /// the specified 'evaluationFunction' as the criterion for evaluating the trained model's quality, and using the specified set
        /// of 'parameterLearners' for updating the model's parameters using computed gradients.
        ///
        // TODO: Add overload for multiple evaluation criterion
        CNTK_API Trainer(const FunctionPtr& model, const FunctionPtr& lossFunction, const FunctionPtr& evaluationFunction, const std::vector<LearnerPtr>& parameterLearners);

        // Same as above but with a distributed trainer.
        CNTK_API Trainer(const FunctionPtr& model, const FunctionPtr& lossFunction, const FunctionPtr& evaluationFunction, const std::vector<LearnerPtr>& parameterLearners, const DistributedTrainerPtr& distributedTrainer);

        ///
        /// Optimize model parameters using the specified 'arguments' minibatch of training samples.
        /// Returns false if all parameter learners indicate end of learning (through their Update method's return value).
        ///
        CNTK_API bool TrainMinibatch(const std::unordered_map<Variable, MinibatchData>& arguments, const DeviceDescriptor& computeDevice = DeviceDescriptor::UseDefaultDevice());

        ///
        /// Optimize model parameters using the specified 'arguments' minibatch of training samples.
        /// The variables specified in the 'outputsToFetch' map denote the subset of 'this' Function's output variables that the caller wants to obtain values of. 
        /// Callers may specify the storage to be used for storing the 'outputs' Values or pass null in which case the implementation allocates the actual storage
        /// for the 'outputs' for which the ValuePtr mapping was left null by the caller.
        /// Returns false if all parameter learners indicate end of learning (through their Update method's return value).
        ///
        CNTK_API bool TrainMinibatch(const std::unordered_map<Variable, MinibatchData>& arguments, std::unordered_map<Variable, ValuePtr>& outputsToFetch, const DeviceDescriptor& computeDevice = DeviceDescriptor::UseDefaultDevice());

        ///
        /// Test the model on the specified batch of samples using the evaluation Function specified during construction of the Trainer
        /// Returns the average evaluation criterion value per sample for the tested minibatch of samples
        ///
        CNTK_API double TestMinibatch(const std::unordered_map<Variable, MinibatchData>& arguments, const DeviceDescriptor& computeDevice = DeviceDescriptor::UseDefaultDevice());

        ///
        /// Checkpoint the model and other Trainer state at the specified file location
        ///
        CNTK_API void SaveCheckpoint(const std::wstring& filePath, bool usingLegacyModelFormat = true);

        ///
        /// Restore the model and trainer state from a previously saved model and checkpoint from the specified file location
        ///
        CNTK_API void RestoreFromCheckpoint(const std::wstring& filePath);

        ///
        /// Model being trained by 'this' Trainer.
        ///
        FunctionPtr Model() const { return m_model; }

        ///
        /// Loss function that is used as the optimization criterion for learning the model's parameters.
        ///
        FunctionPtr LossFunction() const { return m_lossFunction; }

        ///
        /// Evaluation Function that is used as for the criterion for evaluating the trained model's quality.
        ///
        FunctionPtr EvaluationFunction() const { return m_evaluationFunction; }

        ///
        /// Returns the average training loss per sample for the last minibatch trained.
        ///
        CNTK_API double PreviousMinibatchLossAverage() const;

        ///
        /// Returns the average evaluation criterion value per sample for the last minibatch trained.
        ///
        CNTK_API double PreviousMinibatchEvaluationAverage() const;

        ///
        /// Returns the number of samples in the last minibatch trained with
        ///
        size_t PreviousMinibatchSampleCount() const { return m_prevMinibatchNumSamples; }

        ///
        /// Learners associated with this Trainer for updating the model's parameters using computed gradients.
        ///
        const std::vector<LearnerPtr>& ParameterLearners() const { return m_parameterLearners; }

    private:
        void Save(const std::wstring& modelFilePath, bool usingLegacyModelFormat, const Dictionary& state);

        FunctionPtr m_combinedTrainingFunction;
        FunctionPtr m_model;
        FunctionPtr m_lossFunction;
        FunctionPtr m_aggregatedLossFunction;
        FunctionPtr m_evaluationFunction;
        FunctionPtr m_aggregatedEvaluationFunction;
        Variable    m_trainingSampleCountVar;
        Variable    m_testSampleCountVar;
        DistributedTrainerPtr m_distributedTrainer;

        std::vector<LearnerPtr> m_parameterLearners;

        size_t m_prevMinibatchNumSamples;
        ValuePtr m_prevMinibatchAggregateTrainingLossValue;
        ValuePtr m_prevMinibatchAggregateEvalCriterionValue;
    };

    ///
    /// Describes an input stream: its name, element type, storage, etc.
    ///
    struct StreamInformation
    {
        std::wstring m_name;           // Unique name of the stream
        size_t m_id;                   // Unique identifier of the stream
        StorageFormat m_storageFormat; // Storage format of the stream
        DataType m_elementType;        // Element type of the stream
        NDShape m_sampleLayout;        // Layout of the sample for the stream
    };

    inline bool operator==(const StreamInformation& left, const StreamInformation& right)
    {
        return ((left.m_id == right.m_id) &&
                (left.m_name == right.m_name) &&
                (left.m_storageFormat == right.m_storageFormat) &&
                (left.m_elementType == right.m_elementType) &&
                (left.m_sampleLayout == right.m_sampleLayout));
    }
}

namespace std {
    template <> struct hash<::CNTK::StreamInformation>
    {
        size_t operator()(const ::CNTK::StreamInformation& x) const
        {
            return std::hash<size_t>()(x.m_id);
        }
    };
}

namespace CNTK
{
    ///
    /// A struct that combines the minibatch meta-data with the actual minibatch data.
    /// The former includes the number of sequences and samples in the minibatch,
    /// as well as the sweep-end flag, which is set to true to indicate that the minibatch 
    /// concludes a data sweep (i.e, it's the last minibatch at the end of the sweep).
    ///
    struct MinibatchData
    {
        MinibatchData() 
            : data(nullptr), numberOfSequences(0), numberOfSamples(0), sweepEnd(false)
        {}

        // a convenience constructor to allow passing ValuePtr arguments in place 
        // of MinibatchData parameter (e.g., in Trainer::TrainMinibatch)
        MinibatchData(ValuePtr value) 
            : data(value), numberOfSequences(0), numberOfSamples(0), sweepEnd(false)
        {}

        MinibatchData(ValuePtr value, size_t numSamples, bool sweepEnd = false) 
            : data(value), numberOfSequences(numSamples), numberOfSamples(numSamples), sweepEnd(sweepEnd) 
        {}

        MinibatchData(ValuePtr value, size_t numSequnces, size_t numSamples, bool sweepEnd) 
            : data(value), numberOfSequences(numSequnces), numberOfSamples(numSamples), sweepEnd(sweepEnd) 
        {}

        ValuePtr data;
        size_t numberOfSequences;
        size_t numberOfSamples;
        bool sweepEnd; 
    };

    ///
    /// Abstraction for generating minibatches of samples for training/evaluation.
    ///
    class MinibatchSource : public std::enable_shared_from_this<MinibatchSource>
    {
    public:
        static const size_t InfinitelyRepeat = SIZE_MAX;
        static const size_t FullDataSweep = SIZE_MAX - 2; // An arbitrary sentinel value

    public:
        ///
        /// Describes the streams 'this' MinibatchSource produces.
        ///
        virtual const std::unordered_set<StreamInformation>& StreamInfos() = 0;

        ///
        /// Reads a minibatch that contains data for all input streams.
        /// The minibatch size is specified terms of #samples and/or #sequences for the primary input stream; value of 0 for #samples/#sequences means unspecified.
        /// In case the size is specified in terms of both #sequences and #samples, the smaller of the 2 is taken.
        /// An empty map is returned when the MinibatchSource has no more data to return.
        ///
        virtual const std::unordered_map<StreamInformation, MinibatchData>& GetNextMinibatch(size_t minibatchSizeInSamples,
            size_t minibatchSizeInSequences,
            const DeviceDescriptor& device = DeviceDescriptor::UseDefaultDevice()) = 0;

        ///
        /// Destruct this MinibatchSource.
        ///
        virtual ~MinibatchSource() {}

        ///
        /// Optionally overridable method to checkpoint the MinibatchSource's state.
        ///
        virtual Dictionary GetCheckpointState() const
        {
            return Dictionary();
        }

        ///
        /// Optionally overridable method to restore the MinibatchSource's state from a previous checkpoint.
        ///
        virtual void RestoreFromCheckpoint(const Dictionary& /*checkpoint*/) {}

    public:
        ///
        /// Gets the description of the stream with given name. 
        /// Throws an exception of there are none or multiple streams with this same name.
        ///
        CNTK_API const StreamInformation& StreamInfo(const std::wstring& streamName);

        ///
        /// Gets the description of the stream that matches the attributes (Shape, DataType and StorageFormat) of the specified Variable object
        /// Throws an exception if there are none or multiple streams matching the Variable's attributes
        ///
        CNTK_API const StreamInformation& StreamInfo(const Variable& variableToMatch);

        ///
        /// Reads a minibatch that contains data for all input streams.
        /// The minibatch size is specified terms of #samples for the primary input stream.
        /// An empty map is returned when the MinibatchSource has no more data to return.
        ///
        CNTK_API const std::unordered_map<StreamInformation, MinibatchData>& GetNextMinibatch(size_t minibatchSizeInSamples, const DeviceDescriptor& device = DeviceDescriptor::UseDefaultDevice());

        // Disallow copy and move construction and assignment
        MinibatchSource(const MinibatchSource&) = delete; MinibatchSource(MinibatchSource&&) = delete; MinibatchSource& operator=(const MinibatchSource&) = delete; MinibatchSource& operator=(MinibatchSource&&) = delete;

    protected:
        MinibatchSource() {}
    };

    ///
    /// Instantiate the CNTK built-in composite minibatch source.
    ///
    CNTK_API MinibatchSourcePtr CreateCompositeMinibatchSource(const Dictionary& configuration, DistributedCommunicatorPtr communicator = nullptr);

    struct StreamConfiguration
    {
        StreamConfiguration(const std::wstring& streamName, size_t dim, bool isSparse = false, const std::wstring& streamAlias = L"")
            : m_streamName(streamName), m_dim(dim), m_isSparse(isSparse), m_streamAlias(streamAlias)
        {}

        std::wstring m_streamName;
        size_t m_dim;
        bool m_isSparse;
        std::wstring m_streamAlias;
    };

    /// 
    /// Instantiate the CNTK built-in test format minibatch source
    ///
    inline MinibatchSourcePtr TextFormatMinibatchSource(const std::wstring& dataFilePath, const std::vector<StreamConfiguration>& streamConfigs, size_t epochSize = MinibatchSource::InfinitelyRepeat, bool randomize = true, DistributedCommunicatorPtr communicator = nullptr)
    {
        ::CNTK::Dictionary minibatchSourceConfiguration;
        minibatchSourceConfiguration[L"epochSize"] = epochSize;

        if (randomize)
            minibatchSourceConfiguration[L"randomize"] = true;

        ::CNTK::Dictionary deserializerConfiguration;
        deserializerConfiguration[L"type"] = L"CNTKTextFormatDeserializer";
        deserializerConfiguration[L"file"] = dataFilePath;

        ::CNTK::Dictionary inputStreamsConfig;
        for (auto streamConfig : streamConfigs)
        {
            std::wstring streamName = streamConfig.m_streamName;
            size_t streamDim = streamConfig.m_dim;
            bool isSparse = streamConfig.m_isSparse;
            std::wstring streamAlias = streamConfig.m_streamAlias;

            ::CNTK::Dictionary inputStreamConfig;
            inputStreamConfig[L"dim"] = streamDim;
            inputStreamConfig[L"format"] = isSparse ? L"sparse" : L"dense";
            if (!streamAlias.empty())
                inputStreamConfig[L"alias"] = streamAlias;

            inputStreamsConfig[streamName] = inputStreamConfig;
        }

        deserializerConfiguration[L"input"] = inputStreamsConfig;
        minibatchSourceConfiguration[L"deserializers"] = std::vector<::CNTK::DictionaryValue>({ deserializerConfiguration });

        return CreateCompositeMinibatchSource(minibatchSourceConfiguration, communicator);
    }

    ///
    /// Compute the per dimension means and variances for each of the specified streams using data from the specified minibatchSource.
    ///
    CNTK_API void ComputeInputPerDimMeansAndInvStdDevs(const MinibatchSourcePtr& minibatchSource,
        std::unordered_map<StreamInformation, std::pair<NDArrayViewPtr, NDArrayViewPtr>>& computedMeanAndVariances,
        const DeviceDescriptor& device = DeviceDescriptor::CPUDevice());

    ///
    /// Set the process-wide setting for maximum number of CPU threads to be used by any individual compute operation
    /// Note that this is a per compute operation limit and if the user performs multiple compute operations concurrently
    /// by launching multiple threads and performing a compute operation inside, it will result in each of those concurrently
    /// executing operations to use the specified number of CPU threads limit.
    ///
    CNTK_API void SetMaxNumCPUThreads(size_t numCPUThreads);

    ///
    /// Returns the current process-wide setting for maximum number of CPU threads to be used by any individual compute operation
    ///
    CNTK_API size_t GetMaxNumCPUThreads();

    struct DistributedWorkerDescriptor
    {
        size_t m_globalRank;
        std::wstring m_hostId;

        bool IsMain() const
        {
            return m_globalRank == 0;
        }
    };

    inline bool operator==(const DistributedWorkerDescriptor& left, const DistributedWorkerDescriptor& right)
    {
        return ((left.m_globalRank == right.m_globalRank) && (left.m_hostId == right.m_hostId));
    }

    ///
    /// A communicator interface exposing communication primitives that serve as building blocks 
    /// for distributed training.
    ///
    class DistributedCommunicator
    {
    public:
        CNTK_API virtual const std::unordered_set<DistributedWorkerDescriptor>& Workers() const = 0;

        CNTK_API virtual const DistributedWorkerDescriptor& CurrentWorker() const = 0;

        // Creates a new distributed communicator comprising of a subset of the workers in this communicator
        CNTK_API virtual DistributedCommunicatorPtr SubGroup(const std::unordered_set<DistributedWorkerDescriptor>& subGroupWorkers) const = 0;

        // A collective communication API to concatenate values across each worker of this communicator. The concatenated values are only sent to the specified workers; for all others the returned Values are null
        CNTK_API virtual void Concatenate(
            const std::vector<ValuePtr>& values,
            std::vector<ValuePtr>& outputValues,
            const std::unordered_set<DistributedWorkerDescriptor>& sendToWorkers) = 0;

        CNTK_API virtual void Concatenate(
            const std::vector<NDArrayViewPtr>& input,
            std::vector<NDArrayViewPtr>& output,
            const std::unordered_set<DistributedWorkerDescriptor>& sendToWorkers) = 0;

        CNTK_API virtual void Gather(
            const Dictionary& input,
            std::vector<DictionaryPtr>& output,
            const std::unordered_set<DistributedWorkerDescriptor>& sendToWorkers) = 0;

        // A collective communication API to aggregate values across each worker of this communicator. 
        // The aggregated values are only sent to the specified workers; for all others the returned Values are null
        CNTK_API virtual void AggregateInPlace(
            const std::vector<NDArrayViewPtr>& values,
            const std::unordered_set<DistributedWorkerDescriptor>& sendToWorkers) = 0;

        CNTK_API virtual void Aggregate(
            const std::vector<NDArrayViewPtr>& values,
            std::vector<NDArrayViewPtr>& outputValues,
            const std::unordered_set<DistributedWorkerDescriptor>& sendToWorkers) = 0;

        virtual ~DistributedCommunicator() {}

        // TODO: Currently this is a workaround to free static MPIWrapper, it will go away soon.
        // Should be called before executable exits.
        CNTK_API static void Finalize();

        // a barrier to sync all ranks that calls WaitAll() underneath
        CNTK_API virtual void Barrier() = 0;

    protected:
        DistributedCommunicator() {};
    };

    ///
    /// A distributed communicator that supports quantized aggreagtion of values.
    ///
    class QuantizedDistributedCommunicator : public DistributedCommunicator
    {
    public:
        // A collective communication API to perform quantized aggregation of values across all workers of this communicator
        CNTK_API virtual void QuantizedAggregate(
            const std::vector<NDArrayViewPtr>& inValues,
            const std::vector<NDArrayViewPtr>& valueQuantizationResidues,
            const std::vector<NDArrayViewPtr>& stripeQuantizationResidues,
            std::vector<NDArrayViewPtr>& aggregatedOutputs,
            std::vector<NDArrayViewPtr>& newQuantizationResidues,
            std::vector<NDArrayViewPtr>& newStripeQuantizationResidues,
            const std::unordered_set<DistributedWorkerDescriptor>& sendToWorkers) = 0;

        CNTK_API virtual void QuantizedAggregateInPlace(
            std::vector<NDArrayViewPtr>& inValues,
            std::vector<NDArrayViewPtr>& valueQuantizationResidues,
            std::vector<NDArrayViewPtr>& stripeQuantizationResidues,
            const std::unordered_set<DistributedWorkerDescriptor>& sendToWorkers) = 0;

    protected:
        QuantizedDistributedCommunicator() {};
    };

    ///
    /// Built-in MPI-based communicator.
    ///
    CNTK_API DistributedCommunicatorPtr MPICommunicator();

    ///
    /// Distributed communicator that allows quantized aggregations.
    ///
    CNTK_API QuantizedDistributedCommunicatorPtr QuantizedMPICommunicator(bool zeroThresholdFor1Bit, bool useQuantizationForSelfStripe, size_t numQuantizationBits);

<<<<<<< HEAD
=======
    /// A collection of additional information needed for the distributed trainer to aggregate the gradients
    struct MinibatchInfo
    {
        bool atEndOfData;
        size_t numberOfSamples;
        NDArrayViewPtr trainingLossValue;
        NDArrayViewPtr evalCriterionValue;
    };

>>>>>>> ac3866a0
    ///
    /// Distributed Trainer.
    ///
    class DistributedTrainer
    {
    public:
        // Optional override that gets called before each minibatch during training
        CNTK_API virtual void PreMinibatchCallback(const Trainer& trainer) = 0;

        // Optional override that gets called per minibatch after finishing gradient computation but before updating model parameters.
        CNTK_API virtual bool PreParameterUpdateCallback(const Trainer& trainer, std::vector<std::pair<Parameter, NDArrayViewPtr>>& gradientValues, MinibatchInfo& info) = 0;

        // Optionally overridable method to get checkpoint state associated with this Distributed train method
        CNTK_API virtual Dictionary CreateCheckpoint(const Trainer& trainer, const Dictionary& localStateToShare) = 0;

        // Optionally overridable method to restore state pertaining this distributed training method from a previous checkpoint
        // Returns local state that corresponds to this worker.
        CNTK_API virtual Dictionary RestoreFromCheckpoint(const Dictionary& checkpoint) = 0;

        // Return the distributed communicator used in the distributed trainer
        CNTK_API virtual DistributedCommunicatorPtr GetCommunicator() = 0;

        virtual ~DistributedTrainer() {}
    };

    CNTK_API DistributedTrainerPtr CreateDataParallelDistributedTrainer(DistributedCommunicatorPtr communicator, bool useAsyncBufferedParameterUpdate);

    CNTK_API DistributedTrainerPtr CreateQuantizedDataParallelDistributedTrainer(DistributedCommunicatorPtr communicator, bool useAsyncBufferedParameterUpdate);

    CNTK_API DistributedTrainerPtr CreateBlockMomentumDistributedTrainer(
        DistributedCommunicatorPtr communicator,
        size_t blockSize,
        double blockMomentumAsTimeConstant,
        bool useNestrovMomentum = true,
        bool resetSGDMomentumAfterAggregation = true,
        double blockLearningRate = 1.0);

    CNTK_API DistributedTrainerPtr CreateBlockMomentumDistributedTrainer(
        DistributedCommunicatorPtr communicator,
        size_t blockSize,
        bool useNestrovMomentum = true,
        bool resetSGDMomentumAfterAggregation = true,
        double blockLearningRate = 1.0);
}


namespace std 
{
    template <> struct hash<::CNTK::DistributedWorkerDescriptor>
    {
        size_t operator()(const ::CNTK::DistributedWorkerDescriptor& x) const
        {
             return std::hash<size_t>()(x.m_globalRank);
        }
    };
}<|MERGE_RESOLUTION|>--- conflicted
+++ resolved
@@ -3123,12 +3123,15 @@
     ///
     struct MinibatchInfo
     {
-        MinibatchInfo(size_t numSamples, bool sweepEnd = false, NDArrayViewPtr trainingLossValue = nullptr, NDArrayViewPtr evalCriterionValue = nullptr) 
-            : numberOfSamples(numSamples), sweepEnd(sweepEnd),  trainingLossValue(trainingLossValue), evalCriterionValue(evalCriterionValue)
+        MinibatchInfo(size_t numSamples, bool sweepEnd = false, bool atEndOfData = false, 
+                      NDArrayViewPtr trainingLossValue = nullptr, NDArrayViewPtr evalCriterionValue = nullptr) 
+                      : numberOfSamples(numSamples), sweepEnd(sweepEnd), atEndOfData(atEndOfData),
+                      trainingLossValue(trainingLossValue), evalCriterionValue(evalCriterionValue)
         {}
 
         size_t numberOfSamples;
         bool sweepEnd; 
+        bool atEndOfData;
         NDArrayViewPtr trainingLossValue;
         NDArrayViewPtr evalCriterionValue;
     };
@@ -3293,7 +3296,7 @@
     /// using the specified learners and training data either explicitly supplied as Value objects or from
     /// a MinibatchSource object.
     ///
-    class Trainer 
+    class Trainer
     {
     public:
         ///
@@ -3318,6 +3321,12 @@
         /// Returns false if all parameter learners indicate end of learning (through their Update method's return value).
         ///
         CNTK_API bool TrainMinibatch(const std::unordered_map<Variable, MinibatchData>& arguments, const DeviceDescriptor& computeDevice = DeviceDescriptor::UseDefaultDevice());
+        
+        ///
+        /// An overload of the TrainMinibatch above that takes a map of variables and their values (as its first argument), 
+        /// as well as the end-of-sweep flag (second argument, defaults to false).
+        ///
+        CNTK_API bool TrainMinibatch(const std::unordered_map<Variable, ValuePtr>& arguments, bool sweepEnd = false, const DeviceDescriptor& computeDevice = DeviceDescriptor::UseDefaultDevice());
 
         ///
         /// Optimize model parameters using the specified 'arguments' minibatch of training samples.
@@ -3329,10 +3338,21 @@
         CNTK_API bool TrainMinibatch(const std::unordered_map<Variable, MinibatchData>& arguments, std::unordered_map<Variable, ValuePtr>& outputsToFetch, const DeviceDescriptor& computeDevice = DeviceDescriptor::UseDefaultDevice());
 
         ///
+        /// An overload of the TrainMinibatch above that takes a map of variables and their values (as its first argument), 
+        /// as well as the end-of-sweep flag (third argument, defaults to false).
+        ///
+        CNTK_API bool TrainMinibatch(const std::unordered_map<Variable, ValuePtr>& arguments, std::unordered_map<Variable, ValuePtr>& outputsToFetch, bool sweepEnd = false, const DeviceDescriptor& computeDevice = DeviceDescriptor::UseDefaultDevice());
+
+        ///
         /// Test the model on the specified batch of samples using the evaluation Function specified during construction of the Trainer
         /// Returns the average evaluation criterion value per sample for the tested minibatch of samples
         ///
         CNTK_API double TestMinibatch(const std::unordered_map<Variable, MinibatchData>& arguments, const DeviceDescriptor& computeDevice = DeviceDescriptor::UseDefaultDevice());
+
+        ///
+        /// An overload of the TestMinibatch above that takes a map of variables and their values (as its first argument).
+        ///
+        CNTK_API double TestMinibatch(const std::unordered_map<Variable, ValuePtr>& arguments, const DeviceDescriptor& computeDevice = DeviceDescriptor::UseDefaultDevice());
 
         ///
         /// Checkpoint the model and other Trainer state at the specified file location
@@ -3716,18 +3736,6 @@
     ///
     CNTK_API QuantizedDistributedCommunicatorPtr QuantizedMPICommunicator(bool zeroThresholdFor1Bit, bool useQuantizationForSelfStripe, size_t numQuantizationBits);
 
-<<<<<<< HEAD
-=======
-    /// A collection of additional information needed for the distributed trainer to aggregate the gradients
-    struct MinibatchInfo
-    {
-        bool atEndOfData;
-        size_t numberOfSamples;
-        NDArrayViewPtr trainingLossValue;
-        NDArrayViewPtr evalCriterionValue;
-    };
-
->>>>>>> ac3866a0
     ///
     /// Distributed Trainer.
     ///
