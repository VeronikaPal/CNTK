--- conflicted
+++ resolved
@@ -465,8 +465,8 @@
         '''
         return super(Function, self).replace_placeholder(substitution)
 
-    @typemap
-<<<<<<< HEAD
+
+    @typemap
     def find_all_with_name(self, name):
         '''
         Returns a list of primitive function with ``name`` in the graph
@@ -495,6 +495,7 @@
         from .. import graph
         return graph.find_all_with_name(self, name)
 
+
     # TODO have a better name for combine() in this case
     @typemap
     def find_by_name(self, name):
@@ -503,18 +504,11 @@
         this node. Throws an exceptoin if ``name`` occurs multiple times. If
         you expect multiple functions to be returned, use
         :func:`find_all_with_name`.
-=======
-    def find_by_name(self, name):
-        '''
-        Returns all function with ``name`` in the graph starting from this
-        node. 
->>>>>>> 62538603
 
         Example:
             >>> a = C.input_variable(shape=1, name='a')
             >>> b = C.input_variable(shape=1, name='b')
             >>> c = C.plus(a, b, name='c')
-<<<<<<< HEAD
             >>> c.find_by_name('b').name
             'b'
             >>> c.find_by_name('z') is None
@@ -526,26 +520,15 @@
             >>> d = c * 5
             >>> C.combine([d.find_by_name('c')]).eval({a:[1], b:[2]})
             array([[[ 3.]]], dtype=float32)
-=======
-            >>> found = c.find_by_name('b')
-            >>> [n.name for n in found]
-            ['b']
-            >>> c.find_by_name('huh')
-            []
->>>>>>> 62538603
 
         Args:
             name (str): names to look for
 
         Returns:
-<<<<<<< HEAD
             :class:`Function` object matching ``name``
 
         See also:
             :func:`find_all_with_name`
-=======
-            list of :class:`Function`s matching ``name``
->>>>>>> 62538603
         '''
         from .. import graph
         return graph.find_by_name(self, name)
